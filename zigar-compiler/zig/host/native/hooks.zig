const std = @import("std");
const c_allocator = std.heap.c_allocator;
const POLL = std.c.POLL;
const pollfd = std.c.pollfd;
const nfds_t = std.c.nfds_t;
const builtin = @import("builtin");

const fn_transform = @import("../../zigft/fn-transform.zig");

const dirent_h = @cImport({
    @cInclude("dirent.h");
});
const errno_h = @cImport({
    @cInclude("errno.h");
});
const stdio_h = @cImport({
    @cInclude("stdio.h");
    @cInclude("string.h");
});
const windows_h = @cImport({
    @cInclude("windows.h");
    @cInclude("winternl.h");
});

const os = switch (builtin.target.os.tag) {
    .linux => .linux,
    .driverkit, .ios, .macos, .tvos, .visionos, .watchos => .darwin,
    .windows => .windows,
    else => .unknown,
};

pub const Entry = extern struct {
    handler: *const anyopaque,
    original: **const anyopaque,
};
pub const Syscall = extern struct {
    cmd: Command,
    u: extern union {
        advise: extern struct {
            fd: i32,
            offset: u64,
            len: u64,
            advice: std.os.wasi.advice_t,
        },
        allocate: extern struct {
            fd: i32,
            mode: i32,
            offset: u64,
            len: u64,
        },
        close: extern struct {
            fd: i32,
        },
        datasync: extern struct {
            fd: i32,
        },
        environ: extern struct {
            list: [*:null]?[*:0]const u8 = undefined,
            bytes: [*:0]const u8 = undefined,
            count: u32 = undefined,
            len: u32 = undefined,
        },
        getfl: extern struct {
            fd: i32,
            fdstat: Fdstat = undefined,
        },
        getlk: extern struct {
            fd: i32,
            lock: Lock,
        },
        fstat: extern struct {
            fd: i32,
            stat: Filestat = undefined,
        },
        futimes: extern struct {
            fd: i32,
            atime: i64,
            mtime: i64,
            time_flags: std.os.wasi.fstflags_t = .{ .ATIM = true, .MTIM = true },
        },
        getdents: extern struct {
            dirfd: i32,
            buffer: [*]u8,
            len: u32,
            read: u32 = undefined,
        },
        mkdir: extern struct {
            dirfd: i32,
            path: [*:0]const u8,
        },
        open: extern struct {
            dirfd: i32,
            path: [*:0]const u8,
            lookup_flags: std.os.wasi.lookupflags_t,
            descriptor_flags: std.os.wasi.fdflags_t,
            open_flags: std.os.wasi.oflags_t,
            rights: std.os.wasi.rights_t,
            fd: i32 = undefined,
        },
        poll: extern struct {
            subscriptions: [*]std.os.wasi.subscription_t,
            subscription_count: u32,
            events: [*]std.os.wasi.event_t,
            event_count: u32 = undefined,
        },
        pread: extern struct {
            fd: i32,
            bytes: [*]const u8,
            len: u32,
            offset: u64,
            read: u32 = undefined,
        },
        preadv: extern struct {
            fd: i32,
            iovs: [*]const std.os.wasi.iovec_t,
            count: u32,
            offset: u64,
            read: u32 = undefined,
        },
        pwrite: extern struct {
            fd: i32,
            bytes: [*]const u8,
            len: u32,
            offset: u64,
            written: u32 = undefined,
        },
        pwritev: extern struct {
            fd: i32,
            iovs: [*]const std.os.wasi.iovec_t,
            count: u32,
            offset: u64,
            written: u32 = undefined,
        },
        read: extern struct {
            fd: i32,
            bytes: [*]const u8,
            len: u32,
            read: u32 = undefined,
        },
        readlink: extern struct {
            dirfd: i32,
            path: [*:0]const u8,
            bytes: [*]const u8,
            len: u32,
            read: u32 = undefined,
        },
        readv: extern struct {
            fd: i32,
            iovs: [*]const std.os.wasi.iovec_t,
            count: u32,
            read: u32 = undefined,
        },
        rename: extern struct {
            dirfd: i32,
            path: [*:0]const u8,
            new_dirfd: i32,
            new_path: [*:0]const u8,
        },
        rmdir: extern struct {
            dirfd: i32,
            path: [*:0]const u8,
        },
        seek: extern struct {
            fd: i32,
            offset: i64,
            whence: u32,
            position: u64 = undefined,
        },
        setfl: extern struct {
            fd: i32,
            fdflags: Fdflags = undefined,
        },
        setlk: extern struct {
            fd: i32,
            wait: bool,
            lock: Lock,
        },
        stat: extern struct {
            dirfd: i32,
            path: [*:0]const u8,
            lookup_flags: std.os.wasi.lookupflags_t,
            stat: Filestat = undefined,
        },
        symlink: extern struct {
            dirfd: i32,
            path: [*:0]const u8,
            target: [*:0]const u8,
        },
        sync: extern struct {
            fd: i32,
        },
        tell: extern struct {
            fd: i32,
            position: u64 = undefined,
        },
        unlink: extern struct {
            dirfd: i32,
            path: [*:0]const u8,
            flags: u32,
        },
        utimes: extern struct {
            dirfd: i32,
            path: [*:0]const u8,
            lookup_flags: std.os.wasi.lookupflags_t,
            time_flags: std.os.wasi.fstflags_t = .{ .ATIM = true, .MTIM = true },
            atime: i64,
            mtime: i64,
        },
        write: extern struct {
            fd: i32,
            bytes: [*]const u8,
            len: u32,
            written: u32 = undefined,
        },
        writev: extern struct {
            fd: i32,
            iovs: [*]const std.os.wasi.iovec_t,
            count: u32,
            written: u32 = undefined,
        },
        write_stderr: extern struct {
            bytes: [*]const u8,
            len: u32,
        },
    },
    futex_handle: usize = 0,

    pub const Command = enum(c_int) {
        advise,
        allocate,
        close,
        datasync,
        environ,
        fstat,
        futimes,
        getdents,
        getfl,
        getlk,
        mkdir,
        open,
        poll,
        pread,
        preadv,
        pwrite,
        pwritev,
        read,
        readlink,
        readv,
        rename,
        rmdir,
        seek,
        setfl,
        setlk,
        stat,
        symlink,
        sync,
        tell,
        unlink,
        utimes,
        write,
        writev,
        write_stderr,
    };
    pub const Mask = packed struct {
        mkdir: bool = false,
        open: bool = false,
        readlink: bool = false,
        rename: bool = false,
        rmdir: bool = false,
        utimes: bool = false,
        stat: bool = false,
        symlink: bool = false,
        unlink: bool = false,
    };
    pub const Lock = extern struct {
        type: i16,
        whence: i16,
        pid: i32,
        start: i64,
        len: u64,

        pub const RDLCK = 0;
        pub const WRLCK = 1;
        pub const UNLCK = 2;
    };
    pub const Fdstat = std.os.wasi.fdstat_t;
    pub const Filestat = std.os.wasi.filestat_t;
    pub const Fdflags = std.os.wasi.fdflags_t;
};
const ThreadInfo = struct {
    proc: *const anyopaque,
    arg: ?*anyopaque,
    instance: *anyopaque,
};
const ssize_t = c_long;
const off_t = c_long;
const off64_t = i64;
const Dirent = switch (os) {
    .windows => extern struct {
        ino: c_long,
        reclen: c_ushort,
        namlen: c_ushort,
        name: [260]u8,
    },
    .linux => std.c.dirent64, // as std.os.linux.dirent64 in 64-bit OS
    else => std.c.dirent,
};
const Dirent64 = switch (os) {
    .windows => Dirent,
    .linux => std.os.linux.dirent64,
    else => std.c.dirent,
};
const Stat = switch (os) {
    .windows => extern struct {
        dev: c_uint,
        ino: c_ushort,
        mode: c_ushort,
        nlink: c_ushort,
        uid: c_short,
        gid: c_short,
        rdev: c_uint,
        size: c_long,
        atime: c_longlong,
        mtime: c_longlong,
        ctime: c_longlong,
    },
    else => std.c.Stat,
};
const Stat64 = switch (os) {
    .windows => extern struct {
        dev: c_uint,
        ino: c_ushort,
        mode: c_ushort,
        nlink: c_ushort,
        uid: c_short,
        gid: c_short,
        rdev: c_uint,
        size: c_longlong,
        atime: c_longlong,
        mtime: c_longlong,
        ctime: c_longlong,
    },
    else => std.c.Stat,
};
const StatFs = switch (os) {
    .linux, .windows => extern struct {
        type: c_long,
        bsize: c_long,
        blocks: c_ulong,
        bfree: c_ulong,
        bavail: c_ulong,
        files: c_ulong,
        ffree: c_ulong,
        fsid: [2]i32,
        namelen: usize,
        frsize: usize,
        flags: usize,
        spare: [4]u8,
    },
    else => StatFs64,
};
const StatFs64 = switch (os) {
    .linux, .windows => extern struct {
        type: c_long,
        bsize: c_long,
        blocks: u64,
        bfree: u64,
        bavail: u64,
        files: u64,
        ffree: u64,
        fsid: [2]i32,
        namelen: usize,
        frsize: usize,
        flags: usize,
        spare: [4]u8,
    },
    .darwin => extern struct {
        bsize: u32,
        iosize: i32,
        blocks: u64,
        bfree: u64,
        bavail: u64,
        files: u64,
        ffree: i64,
        fsid: [2]i32,
        owner: u32,
        type: u32,
        flags: u32,
        fssubtype: u32,
        fstypename: [mfsyuprnamelen]u8,
        mntfromname: [maxpathlen]u8,
        mntonname: [maxpathlen]u8,
        flags_ext: u32,
        reserved: [7]u32,

        pub const mfsyuprnamelen = 15;
        pub const maxpathlen = 1024;
    },
    else => @compileError("Unsupported platform"),
};
const Flock = switch (os) {
    .windows => std.os.linux.Flock,
    else => std.c.Flock,
};
const AT = switch (os) {
    .windows => std.os.linux.AT,
    else => std.c.AT,
};
const DT = switch (os) {
    .windows => std.os.linux.DT,
    else => std.c.DT,
};
const F = switch (os) {
    .windows => std.os.linux.F,
    else => std.c.F,
};
const O = switch (os) {
    .windows => packed struct(u32) {
        ACCMODE: std.posix.ACCMODE = .RDONLY,
        _2: u2 = 0,
        RANDOM: bool = false,
        SEQUENTIAL: bool = false,
        TEMPORARY: bool = false,
        NOINHERIT: bool = false,
        CREAT: bool = false,
        TRUNC: bool = false,
        EXCL: bool = false,
        _3: u3 = 0,
        TEXT: bool = false,
        BINARY: bool = false,
        DIRECTORY: bool = false, // custom flags to match *nix
        APPEND: bool = false,
        SYNC: bool = false,
        DSYNC: bool = false,
        NONBLOCK: bool = false,
        NOFOLLOW: bool = false,
        _: u10 = 0,
    },
    else => std.c.O,
};
const S = switch (os) {
    .windows => struct {
        pub const IFMT = 0xf000;
        pub const IFDIR = 0x4000;
        pub const IFCHR = 0x2000;
        pub const IFREG = 0x8000;
        pub const IREAD = 0x0100;
        pub const IWRITE = 0x0080;
        pub const IEXEC = 0x0040;
        pub const IFIFO = 0x1000;
        pub const IFBLK = 0x3000;
        pub const IRWXU = 0x01c0;
        pub const IXUSR = 0x0040;
        pub const IWUSR = 0x0080;
        pub const IRUSR = 0x0100;
        pub const IRGRP = 0x0020;
        pub const IWGRP = 0x0010;
        pub const IXGRP = 0x0008;
        pub const IRWXG = 0x0038;
        pub const IROTH = 0x0004;
        pub const IWOTH = 0x0002;
        pub const IXOTH = 0x0001;
        pub const IRWXO = 0x0007;
    },
    else => std.c.S,
};
const fd_cwd = AT.FDCWD;
const fd_root = -1;
const fd_min = 0xf_ffff;
const fd_temp_min = 0x1fff_ffff;

pub fn SyscallRedirector(comptime ModuleHost: type) type {
    return struct {
        pub fn access(path: [*:0]const u8, mode: c_int, result: *c_int) callconv(.c) bool {
            return faccessat(fd_cwd, path, mode, result);
        }

        pub fn close(fd: c_int, result: *c_int) callconv(.c) bool {
            if (isPrivateDescriptor(fd)) {
                var call: Syscall = .{ .cmd = .close, .u = .{
                    .close = .{
                        .fd = @intCast(fd),
                    },
                } };
                const err = Host.redirectSyscall(&call);
                result.* = intFromError(err);
                return true;
            }
            return false;
        }

        fn environ(list: *[*:null]?[*:0]const u8, bytes: *[*:0]const u8, count: *usize, len: *usize) callconv(.c) bool {
            var call: Syscall = .{ .cmd = .environ, .u = .{
                .environ = .{},
            } };
            const err = Host.redirectSyscall(&call);
            if (err == .SUCCESS) {
                list.* = call.u.environ.list;
                bytes.* = call.u.environ.bytes;
                count.* = call.u.environ.count;
                len.* = call.u.environ.len;
                return true;
            } else if (err != .OPNOTSUPP) {
                count.* = 0;
                len.* = 0;
                return true;
            }
            return false;
        }

        pub fn faccessat(dirfd: c_int, path: [*:0]const u8, mode: c_int, result: *c_int) callconv(.c) bool {
            return faccessat2(dirfd, path, mode, 0, result);
        }

        pub fn faccessat2(dirfd: c_int, path: [*:0]const u8, mode: c_int, flags: c_int, result: *c_int) callconv(.c) bool {
            if (isPrivateDescriptor(dirfd) or (dirfd == fd_cwd and Host.isRedirecting(.stat))) {
                var resolver = PathResolver.init(dirfd, path) catch {
                    result.* = intFromError(.NOMEM);
                    return true;
                };
                defer resolver.deinit();
                var call: Syscall = .{ .cmd = .stat, .u = .{
                    .stat = .{
                        .dirfd = resolver.dirfd,
                        .path = resolver.path,
                        .lookup_flags = convertLookupFlags(flags),
                    },
                } };
                const err = Host.redirectSyscall(&call);
                if (err == .SUCCESS) {
                    const implied_mode: c_int = switch (call.u.stat.stat.filetype) {
                        .DIRECTORY => std.c.X_OK | std.c.R_OK | std.c.W_OK,
                        else => std.c.R_OK | std.c.W_OK,
                    };
                    result.* = if ((mode & implied_mode) == mode) 0 else intFromError(.ACCES);
                    return true;
                } else if (err != .OPNOTSUPP or isPrivateDescriptor(dirfd)) {
                    result.* = intFromError(err);
                    return true;
                }
            }
            return false;
        }

        pub fn fadvise64(fd: c_int, offset: off64_t, len: off64_t, advice: c_int, result: *c_int) callconv(.c) bool {
            if (isPrivateDescriptor(fd)) {
                var call: Syscall = .{ .cmd = .advise, .u = .{
                    .advise = .{
                        .fd = @intCast(fd),
                        .offset = @intCast(offset),
                        .len = @intCast(len),
                        .advice = switch (advice) {
                            0 => .NORMAL,
                            1 => .RANDOM,
                            2 => .SEQUENTIAL,
                            3 => .WILLNEED,
                            4 => .DONTNEED,
                            5 => .NOREUSE,
                            else => .NORMAL,
                        },
                    },
                } };
                const err = Host.redirectSyscall(&call);
                result.* = intFromError(err);
                return true;
            }
            return false;
        }

        pub fn fallocate(fd: c_int, mode: c_int, offset: off_t, len: off_t, result: *c_int) callconv(.c) bool {
            if (isPrivateDescriptor(fd)) {
                var call: Syscall = .{ .cmd = .allocate, .u = .{
                    .allocate = .{
                        .fd = @intCast(fd),
                        .mode = @intCast(mode),
                        .offset = @intCast(offset),
                        .len = @intCast(len),
                    },
                } };
                const err = Host.redirectSyscall(&call);
                result.* = intFromError(err);
                return true;
            }
            return false;
        }

        pub fn fchmod(fd: c_int, _: std.c.mode_t, result: *c_int) callconv(.c) bool {
            if (isPrivateDescriptor(fd)) {
                result.* = 0;
                return true;
            }
            return false;
        }

        pub fn fchown(fd: c_int, _: std.c.uid_t, _: std.c.gid_t, result: *c_int) callconv(.c) bool {
            if (isPrivateDescriptor(fd)) {
                result.* = 0;
                return true;
            }
            return false;
        }

        pub fn fcntl(fd: c_int, op: c_int, arg: usize, result: *c_int) callconv(.c) bool {
            // don't think we're handling cases where there's a difference between 32-bit and 64-bit
            return fcntl64(fd, op, arg, result);
        }

        pub fn fcntl64(fd: c_int, op: c_int, arg: usize, result: *c_int) callconv(.c) bool {
            if (isPrivateDescriptor(fd)) {
                switch (op) {
                    F.GETFL => {
                        var call: Syscall = .{ .cmd = .getfl, .u = .{
                            .getfl = .{
                                .fd = @intCast(fd),
                            },
                        } };
                        const err = Host.redirectSyscall(&call);
                        if (err == .SUCCESS) {
                            const fdstat = call.u.getfl.fdstat;
                            var oflags: O = .{};
                            if (fdstat.fs_rights_base.FD_READ) {
                                if (fdstat.fs_rights_base.FD_WRITE) {
                                    oflags.ACCMODE = .RDWR;
                                } else {
                                    oflags.ACCMODE = .RDONLY;
                                }
                            } else if (fdstat.fs_rights_base.FD_WRITE) {
                                oflags.ACCMODE = .WRONLY;
                            } else if (fdstat.fs_rights_base.FD_READDIR) {
                                oflags.DIRECTORY = true;
                                oflags.ACCMODE = .RDONLY;
                            }
                            const oflags_int: @typeInfo(O).@"struct".backing_integer.? = @bitCast(oflags);
                            result.* = @intCast(oflags_int);
                        } else {
                            result.* = intFromError(err);
                        }
                    },
                    F.SETFL => {
                        const oflags_int: @typeInfo(O).@"struct".backing_integer.? = @truncate(arg);
                        const oflags: O = @bitCast(oflags_int);
                        var call: Syscall = .{ .cmd = .setfl, .u = .{
                            .setfl = .{
                                .fd = @intCast(fd),
                                .fdflags = .{
                                    .NONBLOCK = oflags.NONBLOCK,
                                    .APPEND = oflags.APPEND,
                                },
                            },
                        } };
                        const err = Host.redirectSyscall(&call);
                        result.* = intFromError(err);
                    },
                    F.SETLK, F.SETLKW => {
                        const lock: *const Flock = @ptrFromInt(arg);
                        var call: Syscall = .{ .cmd = .setlk, .u = .{
                            .setlk = .{
                                .fd = @intCast(fd),
                                .wait = op == F.SETLKW,
                                .lock = .{
                                    .type = switch (lock.type) {
                                        F.RDLCK => Syscall.Lock.RDLCK,
                                        F.WRLCK => Syscall.Lock.WRLCK,
                                        F.UNLCK => Syscall.Lock.UNLCK,
                                        else => 0,
                                    },
                                    .whence = lock.whence,
                                    .start = @intCast(lock.start),
                                    .len = @intCast(lock.len),
                                    .pid = @intCast(lock.pid),
                                },
                            },
                        } };
                        const err = Host.redirectSyscall(&call);
                        result.* = intFromError(err);
                    },
                    F.GETLK => {
                        const lock: *Flock = @ptrFromInt(arg);
                        var call: Syscall = .{ .cmd = .getlk, .u = .{
                            .getlk = .{
                                .fd = @intCast(fd),
                                .lock = .{
                                    .type = lock.type,
                                    .whence = lock.whence,
                                    .start = @intCast(lock.start),
                                    .len = @intCast(lock.len),
                                    .pid = @intCast(lock.pid),
                                },
                            },
                        } };
                        const err = Host.redirectSyscall(&call);
                        lock.type = call.u.getlk.lock.type;
                        lock.whence = call.u.getlk.lock.whence;
                        lock.start = @intCast(call.u.getlk.lock.start);
                        lock.len = @intCast(call.u.getlk.lock.len);
                        lock.pid = @intCast(call.u.getlk.lock.pid);
                        result.* = intFromError(err);
                    },
                    else => result.* = intFromError(.INVAL),
                }
                return true;
            }
            return false;
        }

        pub fn fdatasync(fd: c_int, result: *c_int) callconv(.c) bool {
            if (isPrivateDescriptor(fd)) {
                var call: Syscall = .{ .cmd = .datasync, .u = .{
                    .datasync = .{
                        .fd = @intCast(fd),
                    },
                } };
                const err = Host.redirectSyscall(&call);
                result.* = intFromError(err);
                return true;
            }
            return false;
        }

        pub fn flock(fd: c_int, op: c_int, result: *c_int) callconv(.c) bool {
            if (isPrivateDescriptor(fd)) {
                var lock: Flock = undefined;
                lock.type = switch (op & ~@as(c_int, std.c.LOCK.NB)) {
                    std.c.LOCK.SH => F.RDLCK,
                    std.c.LOCK.EX => F.WRLCK,
                    std.c.LOCK.UN => F.UNLCK,
                    else => {
                        result.* = intFromError(std.c.E.INVAL);
                        return true;
                    },
                };
                lock.whence = std.c.SEEK.SET;
                lock.start = 0;
                lock.len = 0;
                lock.pid = 0;
                const fcntl_op: c_int = switch (op & std.c.LOCK.NB) {
                    0 => F.SETLKW,
                    else => F.SETLK,
                };
                return fcntl(fd, fcntl_op, @intFromPtr(&lock), result);
            }
            return false;
        }

        pub fn fstat(fd: c_int, buf: *Stat, result: *c_int) callconv(.c) bool {
            return fstatT(Stat, fd, buf, result);
        }

        pub fn fstat64(fd: c_int, buf: *Stat64, result: *c_int) callconv(.c) bool {
            return fstatT(Stat64, fd, buf, result);
        }

        fn fstatT(comptime T: type, fd: c_int, buf: *T, result: *c_int) bool {
            if (isPrivateDescriptor(fd)) {
                var call: Syscall = .{ .cmd = .fstat, .u = .{
                    .fstat = .{
                        .fd = @intCast(fd),
                    },
                } };
                const err = Host.redirectSyscall(&call);
                if (err == .SUCCESS) copyStat(buf, &call.u.fstat.stat);
                result.* = intFromError(err);
                return true;
            }
            return false;
        }

        pub fn fstatat(dirfd: c_int, path: [*:0]const u8, buf: *Stat, flags: c_int, result: *c_int) callconv(.c) bool {
            return fstatatT(Stat, dirfd, path, buf, flags, result);
        }

        pub fn fstatat64(dirfd: c_int, path: [*:0]const u8, buf: *Stat64, flags: c_int, result: *c_int) callconv(.c) bool {
            return fstatatT(Stat64, dirfd, path, buf, flags, result);
        }

        fn fstatatT(comptime T: type, dirfd: c_int, path: [*:0]const u8, buf: *T, flags: c_int, result: *c_int) bool {
            if (isPrivateDescriptor(dirfd) or (dirfd == fd_cwd and Host.isRedirecting(.stat))) {
                var resolver = PathResolver.init(dirfd, path) catch {
                    result.* = intFromError(.NOMEM);
                    return true;
                };
                defer resolver.deinit();
                var call: Syscall = .{ .cmd = .stat, .u = .{
                    .stat = .{
                        .dirfd = resolver.dirfd,
                        .path = resolver.path,
                        .lookup_flags = convertLookupFlags(flags),
                    },
                } };
                const err = Host.redirectSyscall(&call);
                if (err == .SUCCESS) copyStat(buf, &call.u.stat.stat);
                if (err != .OPNOTSUPP or isPrivateDescriptor(dirfd)) {
                    result.* = intFromError(err);
                    return true;
                }
            }
            return false;
        }

        pub fn fstatfs(fd: c_int, buf: *StatFs, result: *c_int) callconv(.c) bool {
            return fstatfsT(StatFs, fd, buf, result);
        }

        pub fn fstatfs64(fd: c_int, buf: *StatFs64, result: *c_int) callconv(.c) bool {
            return fstatfsT(StatFs64, fd, buf, result);
        }

        fn fstatfsT(comptime T: type, fd: c_int, buf: *T, result: *c_int) bool {
            if (isPrivateDescriptor(fd)) {
                buf.* = std.mem.zeroes(T);
                buf.blocks = 1_000_000;
                buf.bavail = 1_000_000;
                buf.bfree = 1_000_000;
                buf.ffree = 1_000_000;
                buf.bsize = 8192;
                switch (os) {
                    .linux => {
                        buf.type = 0x01021994; // tmpfs
                    },
                    .darwin => {
                        buf.iosize = @intCast(buf.bsize);
                        @memcpy(buf.fstypename[0..5], "tmpfs");
                    },
                    else => {},
                }
                result.* = 0;
                return true;
            }
            return false;
        }

        pub fn fsync(fd: c_int, result: *c_int) callconv(.c) bool {
            if (isPrivateDescriptor(fd)) {
                var call: Syscall = .{ .cmd = .sync, .u = .{
                    .sync = .{
                        .fd = @intCast(fd),
                    },
                } };
                const err = Host.redirectSyscall(&call);
                result.* = intFromError(err);
                return true;
            }
            return false;
        }

        pub fn ftruncate(fd: c_int, _: off_t, result: *c_int) callconv(.c) bool {
            if (isPrivateDescriptor(fd)) {
                result.* = intFromError(.INVAL);
                return true;
            }
            return false;
        }

        pub fn ftruncate64(fd: c_int, _: off64_t, result: *c_int) callconv(.c) bool {
            if (isPrivateDescriptor(fd)) {
                result.* = intFromError(.INVAL);
                return true;
            }
            return false;
        }

        pub fn futimens(fd: c_int, times: [*]const std.c.timespec, result: *c_int) callconv(.c) bool {
            if (isPrivateDescriptor(fd)) {
                var call: Syscall = .{ .cmd = .futimes, .u = .{
                    .futimes = .{
                        .fd = @intCast(fd),
                        .atime = getNanoseconds(times[0]),
                        .mtime = getNanoseconds(times[1]),
                    },
                } };
                const err = Host.redirectSyscall(&call);
                result.* = intFromError(err);
                return true;
            }
            return false;
        }

        pub fn futimes(fd: c_int, tv: [*]const std.c.timeval, result: *c_int) callconv(.c) bool {
            if (isPrivateDescriptor(fd)) {
                const times = convertTimeval(tv);
                return futimens(fd, &times, result);
            }
            return false;
        }

        pub fn futimesat(dirfd: c_int, path: [*:0]const u8, tv: [*]const std.c.timeval, result: *c_int) callconv(.c) bool {
            if (isPrivateDescriptor(dirfd) or (dirfd == fd_cwd and Host.isRedirecting(.utimes))) {
                const times = convertTimeval(tv);
                return utimensat(dirfd, path, &times, AT.SYMLINK_FOLLOW, result);
            }
            return false;
        }

        pub fn getdents(dirfd: c_int, buffer: [*]u8, len: c_uint, result: *c_int) callconv(.c) bool {
            return getdentsT(Dirent, dirfd, buffer, len, result);
        }

        pub fn getdents64(dirfd: c_int, buffer: [*]u8, len: c_uint, result: *c_int) callconv(.c) bool {
            return getdentsT(Dirent64, dirfd, buffer, len, result);
        }

        fn getdentsT(comptime T: type, dirfd: c_int, buffer: [*]u8, len: c_uint, result: *c_int) bool {
            if (isPrivateDescriptor(dirfd)) {
                if (T == std.os.wasi.dirent_t) {
                    var call: Syscall = .{ .cmd = .getdents, .u = .{
                        .getdents = .{
                            .dirfd = @intCast(dirfd),
                            .buffer = buffer,
                            .len = @intCast(len),
                        },
                    } };
                    const err = Host.redirectSyscall(&call);
                    result.* = if (err == .SUCCESS) @intCast(call.u.getdents.read) else intFromError(err);
                } else {
                    // get offset to name in the wasi struct and in the system struct
                    const src_name_offset = @sizeOf(std.os.wasi.dirent_t);
                    const name_offset = @offsetOf(T, "name");
                    // adjust the amount of data to retrieve if the posix struct is bigger than the wasi struct
                    const diff = switch (name_offset > src_name_offset) {
                        true => (name_offset - src_name_offset) * (len / 64),
                        false => 0,
                    };
                    var stb = std.heap.stackFallback(1024 * 8, c_allocator);
                    const allocator = stb.get();
                    const src_buffer = allocator.alloc(u8, len - diff) catch {
                        result.* = intFromError(.NOMEM);
                        return true;
                    };
                    defer allocator.free(src_buffer);
                    var call: Syscall = .{ .cmd = .getdents, .u = .{
                        .getdents = .{
                            .dirfd = @intCast(dirfd),
                            .buffer = src_buffer.ptr,
                            .len = @intCast(src_buffer.len),
                        },
                    } };
                    const err = Host.redirectSyscall(&call);
                    if (err == .SUCCESS) {
                        // translate wasi dirents to system dirents
                        const src_used = call.u.getdents.read;
                        var src_offset: usize = 0;
                        var offset: usize = 0;
                        var next_pos: off_t = 0;
                        while (src_offset + src_name_offset < src_used) {
                            const src_entry: *align(1) std.os.wasi.dirent_t = @ptrCast(&src_buffer[src_offset]);
                            const entry: *align(1) T = @ptrCast(&buffer[offset]);
                            const name_len: usize = src_entry.namlen;
                            const reclen = name_offset + name_len + 1;
                            if (offset + reclen >= len) {
                                // retrieved too much data--reposition cursor before exiting
                                var seek_result: off_t = undefined;
                                _ = lseek(dirfd, next_pos, std.c.SEEK.SET, &seek_result);
                                break;
                            }
                            if (@hasField(T, "ino")) {
                                entry.ino = @intCast(src_entry.ino);
                                if (os == .darwin and entry.ino == 0) entry.ino = 1;
                            } else if (@hasField(T, "fileno")) {
                                entry.fileno = @intCast(src_entry.ino);
                            }
                            if (@hasField(T, "off")) {
                                entry.off = @intCast(src_entry.next);
                            } else if (@hasField(T, "seekoff")) {
                                entry.seekoff = @intCast(src_entry.next);
                            }
                            if (@hasField(T, "reclen")) {
                                entry.reclen = @intCast(reclen);
                            }
                            if (@hasField(T, "namlen")) {
                                entry.namlen = @intCast(name_len);
                            }
                            if (@hasField(T, "type")) {
                                entry.type = switch (src_entry.type) {
                                    .BLOCK_DEVICE => DT.BLK,
                                    .CHARACTER_DEVICE => DT.CHR,
                                    .DIRECTORY => DT.DIR,
                                    .REGULAR_FILE => DT.REG,
                                    .SOCKET_DGRAM => DT.SOCK,
                                    .SOCKET_STREAM => DT.SOCK,
                                    .SYMBOLIC_LINK => DT.LNK,
                                    else => DT.UNKNOWN,
                                };
                            }
                            const src_name: [*]const u8 = @ptrCast(&src_buffer[src_offset + src_name_offset]);
                            const name: [*]u8 = @ptrCast(&buffer[offset + name_offset]);
                            @memcpy(name[0..name_len], src_name[0..name_len]);
                            name[name_len] = 0;
                            src_offset += src_name_offset + name_len;
                            offset += reclen;
                            next_pos = @intCast(src_entry.next);
                        }
                        result.* = @intCast(offset);
                    } else {
                        result.* = intFromError(err);
                    }
                    return true;
                }
            }
            return false;
        }

        pub fn lseek(fd: c_int, offset: off_t, whence: c_int, result: *off_t) callconv(.c) bool {
            return lseekT(off_t, fd, offset, whence, result);
        }

        pub fn lseek64(fd: c_int, offset: off64_t, whence: c_int, result: *off64_t) callconv(.c) bool {
            return lseekT(off64_t, fd, offset, whence, result);
        }

        fn lseekT(comptime T: type, fd: c_int, offset: T, whence: c_int, result: *T) bool {
            if (isPrivateDescriptor(fd)) {
                const tell = offset == 0 and whence == std.c.SEEK.CUR;
                var call: Syscall = switch (tell) {
                    true => .{ .cmd = .tell, .u = .{
                        .tell = .{
                            .fd = @intCast(fd),
                        },
                    } },
                    false => .{ .cmd = .seek, .u = .{
                        .seek = .{
                            .fd = @intCast(fd),
                            .offset = @intCast(offset),
                            .whence = @intCast(whence),
                        },
                    } },
                };
                const err = Host.redirectSyscall(&call);
                result.* = if (err == .SUCCESS) switch (tell) {
                    true => @intCast(call.u.tell.position),
                    false => @intCast(call.u.seek.position),
                } else intFromError(err);
                return true;
            }
            return false;
        }

        pub fn lstat(path: [*:0]const u8, buf: *Stat, result: *c_int) callconv(.c) bool {
            return fstatat(fd_cwd, path, buf, AT.SYMLINK_NOFOLLOW, result);
        }

        pub fn lstat64(path: [*:0]const u8, buf: *Stat64, result: *c_int) callconv(.c) bool {
            return fstatat64(fd_cwd, path, buf, AT.SYMLINK_NOFOLLOW, result);
        }

        pub fn lutimes(path: [*:0]const u8, tv: [*]const std.c.timeval, result: *c_int) callconv(.c) bool {
            const times = convertTimeval(tv);
            return utimensat(fd_cwd, path, &times, AT.SYMLINK_NOFOLLOW, result);
        }

        pub fn mkdir(path: [*:0]const u8, mode: c_int, result: *c_int) callconv(.c) bool {
            return mkdirat(fd_cwd, path, mode, result);
        }

        pub fn mkdirat(dirfd: c_int, path: [*:0]const u8, _: c_int, result: *c_int) callconv(.c) bool {
            if (isPrivateDescriptor(dirfd) or (dirfd == fd_cwd and Host.isRedirecting(.mkdir))) {
                var resolver = PathResolver.init(dirfd, path) catch {
                    result.* = intFromError(.NOMEM);
                    return true;
                };
                defer resolver.deinit();
                var call: Syscall = .{ .cmd = .mkdir, .u = .{
                    .mkdir = .{
                        .dirfd = resolver.dirfd,
                        .path = resolver.path,
                    },
                } };
                const err = Host.redirectSyscall(&call);
                if (err != .OPNOTSUPP or isPrivateDescriptor(dirfd)) {
                    result.* = intFromError(err);
                    return true;
                }
            }
            return false;
        }

        pub fn mmap(_: *anyopaque, _: usize, _: c_int, _: c_int, fd: c_int, _: off_t, result: *?*anyopaque) callconv(.c) bool {
            if (isPrivateDescriptor(fd)) {
                result.* = null;
                return true;
            }
            return false;
        }

        pub fn mmap64(_: *anyopaque, _: usize, _: c_int, _: c_int, fd: c_int, _: off64_t, result: *?*anyopaque) callconv(.c) bool {
            if (isPrivateDescriptor(fd)) {
                result.* = null;
                return true;
            }
            return false;
        }

        pub fn munmap(_: *anyopaque, _: usize, _: *c_int) callconv(.c) bool {
            return false;
        }

        pub const newfstatat = fstatat;

        pub fn open(path: [*:0]const u8, oflags: c_int, mode: std.c.mode_t, result: *c_int) callconv(.c) bool {
            return openat(fd_cwd, path, oflags, mode, result);
        }

        pub fn openat(dirfd: c_int, path: [*:0]const u8, oflags: c_int, _: std.c.mode_t, result: *c_int) callconv(.c) bool {
            if (isPrivateDescriptor(dirfd) or (dirfd == fd_cwd and Host.isRedirecting(.open))) {
                const o: O = @bitCast(@as(i32, @intCast(oflags)));
                var resolver = PathResolver.init(dirfd, path) catch {
                    result.* = intFromError(.NOMEM);
                    return true;
                };
                defer resolver.deinit();
                var call: Syscall = .{ .cmd = .open, .u = .{
                    .open = .{
                        .dirfd = resolver.dirfd,
                        .path = resolver.path,
                        .lookup_flags = .{ .SYMLINK_FOLLOW = !o.NOFOLLOW },
                        .descriptor_flags = .{
                            .APPEND = o.APPEND,
                            .DSYNC = o.DSYNC,
                            .NONBLOCK = o.NONBLOCK,
                            .SYNC = o.SYNC,
                        },
                        .open_flags = .{
                            .CREAT = o.CREAT,
                            .DIRECTORY = o.DIRECTORY,
                            .EXCL = o.EXCL,
                            .TRUNC = o.TRUNC,
                        },
                        .rights = if (o.DIRECTORY)
                            .{ .FD_READ = true, .FD_READDIR = true }
                        else if (o.ACCMODE == .RDWR)
                            .{ .FD_READ = true, .FD_WRITE = true }
                        else if (o.ACCMODE == .WRONLY)
                            .{ .FD_WRITE = true }
                        else
                            .{ .FD_READ = true, .FD_READDIR = true },
                    },
                } };
                const err = Host.redirectSyscall(&call);
                if (err != .OPNOTSUPP) {
                    result.* = if (err == .SUCCESS) call.u.open.fd else intFromError(err);
                    return true;
                }
            }
            return false;
        }

        pub fn open64(path: [*:0]const u8, oflags: c_int, mode: std.c.mode_t, result: *c_int) callconv(.c) bool {
            return openat(fd_cwd, path, oflags, mode, result);
        }

        pub fn openat64(dirfd: c_int, path: [*:0]const u8, oflags: c_int, mode: std.c.mode_t, result: *c_int) callconv(.c) bool {
            return openat(dirfd, path, oflags, mode, result);
        }

        pub fn poll(fds: [*]pollfd, nfds: nfds_t, timeout: c_int, result: *c_int) callconv(.c) bool {
            if (os == .windows) return false;
            const all_private = for (0..nfds) |i| {
                // negative descriptors are skipped over
                if (fds[i].fd >= 0) {
                    if (!isPrivateDescriptor(fds[i].fd)) break false;
                }
            } else true;
            if (all_private) {
                var stb = std.heap.stackFallback(1024, c_allocator);
                const allocator = stb.get();
                const timer_count: usize = if (timeout >= 0) 1 else 0;
                var actual_fd_count: usize = 0;
                for (0..nfds) |i| {
                    if (fds[i].fd >= 0) actual_fd_count += 1;
                }
                if (actual_fd_count == 0) {
                    result.* = intFromError(.NOSYS);
                    return true;
                }
                const sub_count = actual_fd_count + timer_count;
                const subs = allocator.alloc(std.os.wasi.subscription_t, sub_count) catch {
                    result.* = intFromError(.NOMEM);
                    return true;
                };
                defer allocator.free(subs);
                const events = allocator.alloc(std.os.wasi.event_t, sub_count) catch {
                    result.* = intFromError(.NOMEM);
                    return true;
                };
                defer allocator.free(events);
                var sub_index: usize = 0;
                for (0..nfds) |i| {
                    if (fds[i].fd >= 0) {
                        subs[sub_index] = .{
                            .userdata = @intFromPtr(&fds[i]),
                            .u = .{
                                .tag = if (fds[i].events & POLL.IN != 0) .FD_READ else .FD_WRITE,
                                .u = .{ .fd_read = .{ .fd = fds[i].fd } },
                            },
                        };
                        sub_index += 1;
                    }
                    fds[i].revents = 0;
                }
                if (timer_count != 0) {
                    subs[sub_index] = .{
                        .userdata = 0,
                        .u = .{
                            .tag = .CLOCK,
                            .u = .{
                                .clock = .{
                                    .flags = 0,
                                    .id = .REALTIME,
                                    .precision = 0,
                                    .timeout = @as(u64, @intCast(timeout)) * 1_000_000,
                                },
                            },
                        },
                    };
                }
                var call: Syscall = .{ .cmd = .poll, .u = .{
                    .poll = .{
                        .subscriptions = subs.ptr,
                        .subscription_count = @intCast(subs.len),
                        .events = events.ptr,
                    },
                } };
                const err = Host.redirectSyscall(&call);
                if (err == .SUCCESS) {
                    for (events[0..call.u.poll.event_count]) |evt| {
                        if (evt.type != .CLOCK) {
                            const fd_ptr: *pollfd = @ptrFromInt(evt.userdata);
                            if (evt.@"error" != .SUCCESS) {
                                fd_ptr.revents = switch (evt.@"error") {
                                    .INVAL => POLL.NVAL,
                                    .PIPE => POLL.HUP,
                                    else => POLL.ERR,
                                };
                            } else {
                                fd_ptr.revents = if (evt.type == .FD_READ) POLL.IN else POLL.OUT;
                                if (evt.fd_readwrite.flags & std.os.wasi.EVENT_FD_READWRITE_HANGUP != 0) {
                                    fd_ptr.revents |= POLL.HUP;
                                }
                            }
                        }
                    }
                    var event_count: c_int = 0;
                    for (0..nfds) |i| {
                        if (fds[i].revents != 0) event_count += 1;
                    }
                    result.* = event_count;
                } else {
                    result.* = intFromError(err);
                }
                return true;
            }
            return false;
        }

        pub fn pread(fd: c_int, buffer: [*]u8, len: off_t, offset: off_t, result: *off_t) callconv(.c) bool {
            return preadT(off_t, fd, buffer, len, offset, result);
        }

        pub fn pread64(fd: c_int, buffer: [*]u8, len: off64_t, offset: off64_t, result: *off64_t) callconv(.c) bool {
            return preadT(off64_t, fd, buffer, len, offset, result);
        }

        fn preadT(comptime T: type, fd: c_int, buffer: [*]u8, len: T, offset: T, result: *T) bool {
            if (isPrivateDescriptor(fd)) {
                var call: Syscall = .{ .cmd = .pread, .u = .{
                    .pread = .{
                        .fd = @intCast(fd),
                        .bytes = buffer,
                        .len = @intCast(len),
                        .offset = @intCast(offset),
                    },
                } };
                const err = Host.redirectSyscall(&call);
                result.* = if (err == .SUCCESS) @intCast(call.u.pread.read) else intFromError(err);
                return true;
            }
            return false;
        }

        pub fn preadv(fd: c_int, iovs: [*]const std.c.iovec, count: c_int, offset: off_t, result: *off_t) callconv(.c) bool {
            if (isPrivateDescriptor(fd)) {
                var call: Syscall = .{ .cmd = .preadv, .u = .{
                    .preadv = .{
                        .fd = @intCast(fd),
                        .iovs = @ptrCast(iovs),
                        .count = @intCast(count),
                        .offset = @intCast(offset),
                    },
                } };
                const err = Host.redirectSyscall(&call);
                result.* = if (err == .SUCCESS) @intCast(call.u.pread.read) else intFromError(err);
                return true;
            }
            return false;
        }

        pub fn pwrite(fd: c_int, buffer: [*]const u8, len: c_long, offset: c_long, result: *c_long) callconv(.c) bool {
            return pwriteT(c_long, fd, buffer, len, offset, result);
        }

        pub fn pwrite64(fd: c_int, buffer: [*]const u8, len: i64, offset: i64, result: *i64) callconv(.c) bool {
            return pwriteT(i64, fd, buffer, len, offset, result);
        }

        fn pwriteT(comptime T: type, fd: c_int, buffer: [*]const u8, len: T, offset: T, result: *T) bool {
            if (isPrivateDescriptor(fd)) {
                var call: Syscall = .{ .cmd = .pwrite, .u = .{
                    .pwrite = .{
                        .fd = @intCast(fd),
                        .bytes = buffer,
                        .len = @intCast(len),
                        .offset = @intCast(offset),
                    },
                } };
                const err = Host.redirectSyscall(&call);
                result.* = if (err == .SUCCESS) @intCast(call.u.pwrite.written) else intFromError(err);
                return true;
            }
            return false;
        }

        pub fn pwritev(fd: c_int, iovs: [*]const std.c.iovec_const, count: c_int, offset: off_t, result: *off_t) callconv(.c) bool {
            if (isPrivateDescriptor(fd)) {
                var call: Syscall = .{ .cmd = .pwritev, .u = .{
                    .pwritev = .{
                        .fd = @intCast(fd),
                        .iovs = @ptrCast(iovs),
                        .count = @intCast(count),
                        .offset = @intCast(offset),
                    },
                } };
                const err = Host.redirectSyscall(&call);
                result.* = if (err == .SUCCESS) @intCast(call.u.pwrite.written) else intFromError(err);
                return true;
            }
            return false;
        }

        pub fn read(fd: c_int, buffer: [*]u8, len: off_t, result: *off_t) callconv(.c) bool {
            if (isPrivateDescriptor(fd)) {
                var call: Syscall = .{ .cmd = .read, .u = .{
                    .read = .{
                        .fd = @intCast(fd),
                        .bytes = buffer,
                        .len = @intCast(len),
                    },
                } };
                const err = Host.redirectSyscall(&call);
                result.* = if (err == .SUCCESS) @intCast(call.u.read.read) else intFromError(err);
                return true;
            }
            return false;
        }

        pub fn readlink(path: [*:0]const u8, buffer: [*]u8, len: usize, result: *c_int) callconv(.c) bool {
            return readlinkat(fd_cwd, path, buffer, len, result);
        }

        pub fn readlinkat(dirfd: c_int, path: [*:0]const u8, buffer: [*]u8, len: usize, result: *c_int) callconv(.c) bool {
            if (isPrivateDescriptor(dirfd) or (dirfd == fd_cwd and Host.isRedirecting(.readlink))) {
                var resolver = PathResolver.init(dirfd, path) catch {
                    result.* = intFromError(.NOMEM);
                    return true;
                };
                defer resolver.deinit();
                var call: Syscall = .{ .cmd = .readlink, .u = .{
                    .readlink = .{
                        .dirfd = resolver.dirfd,
                        .path = resolver.path,
                        .bytes = buffer,
                        .len = @intCast(len),
                    },
                } };
                const err = Host.redirectSyscall(&call);
                result.* = if (err == .SUCCESS) @intCast(call.u.readlink.read) else intFromError(err);
                return true;
            }
            return false;
        }

        pub fn readv(fd: c_int, iovs: [*]const std.c.iovec, count: c_int, result: *off_t) callconv(.c) bool {
            if (isPrivateDescriptor(fd)) {
                var call: Syscall = .{ .cmd = .readv, .u = .{
                    .readv = .{
                        .fd = @intCast(fd),
                        .iovs = @ptrCast(iovs),
                        .count = @intCast(count),
                    },
                } };
                const err = Host.redirectSyscall(&call);
                result.* = if (err == .SUCCESS) @intCast(call.u.readv.read) else intFromError(err);
                return true;
            }
            return false;
        }

        pub fn rename(path: [*:0]const u8, new_path: [*:0]const u8, result: *c_int) callconv(.c) bool {
            return renameat(fd_cwd, path, fd_cwd, new_path, result);
        }

        pub fn renameat(dirfd: c_int, path: [*:0]const u8, new_dirfd: c_int, new_path: [*:0]const u8, result: *c_int) callconv(.c) bool {
            if (isPrivateDescriptor(dirfd) or (dirfd == fd_cwd and Host.isRedirecting(.rename))) {
                if (!(isPrivateDescriptor(new_dirfd) or new_dirfd == fd_cwd)) {
                    result.* = intFromError(.INVAL);
                    return true;
                }
                var resolver = PathResolver.init(dirfd, path) catch {
                    result.* = intFromError(.NOMEM);
                    return true;
                };
                defer resolver.deinit();
                var new_resolver = PathResolver.init(new_dirfd, new_path) catch {
                    result.* = intFromError(.NOMEM);
                    return true;
                };
                defer new_resolver.deinit();
                var call: Syscall = .{ .cmd = .rename, .u = .{
                    .rename = .{
                        .dirfd = resolver.dirfd,
                        .path = resolver.path,
                        .new_dirfd = new_resolver.dirfd,
                        .new_path = new_resolver.path,
                    },
                } };
                const err = Host.redirectSyscall(&call);
                if (err != .OPNOTSUPP) {
                    result.* = intFromError(err);
                    return true;
                }
            }
            return false;
        }

        pub fn rmdir(path: [*:0]const u8, result: *c_int) callconv(.c) bool {
            return unlinkat(fd_cwd, path, AT.REMOVEDIR, result);
        }

        pub fn stat(path: [*:0]const u8, buf: *Stat, result: *c_int) callconv(.c) bool {
            return fstatat(fd_cwd, path, buf, 0, result);
        }

        pub fn stat64(path: [*:0]const u8, buf: *Stat64, result: *c_int) callconv(.c) bool {
            return fstatat64(fd_cwd, path, buf, 0, result);
        }

        pub fn statx(dirfd: c_int, path: [*:0]const u8, flags: c_int, mask: c_uint, buf: *std.os.linux.Statx, result: *c_int) callconv(.c) bool {
            if (isPrivateDescriptor(dirfd) or (dirfd == fd_cwd and Host.isRedirecting(.stat))) {
                var resolver = PathResolver.init(dirfd, path) catch {
                    result.* = intFromError(.NOMEM);
                    return true;
                };
                defer resolver.deinit();
                var call: Syscall = if (flags & std.os.linux.AT.EMPTY_PATH != 0 and std.mem.len(path) == 0)
                    .{ .cmd = .fstat, .u = .{
                        .fstat = .{
                            .fd = resolver.dirfd,
                        },
                    } }
                else
                    .{ .cmd = .stat, .u = .{
                        .stat = .{
                            .dirfd = resolver.dirfd,
                            .path = resolver.path,
                            .lookup_flags = convertLookupFlags(flags),
                        },
                    } };
                const err = Host.redirectSyscall(&call);
                if (err == .SUCCESS) copyStatx(buf, &call.u.fstat.stat, mask);
                if (err != .OPNOTSUPP or isPrivateDescriptor(dirfd)) {
                    result.* = intFromError(err);
                    return true;
                }
            }
            return false;
        }

        pub fn symlink(target: [*:0]const u8, path: [*:0]const u8, result: *c_int) callconv(.c) bool {
            return symlinkat(target, fd_cwd, path, result);
        }

        pub fn symlinkat(target: [*:0]const u8, dirfd: c_int, path: [*:0]const u8, result: *c_int) callconv(.c) bool {
            if (isPrivateDescriptor(dirfd) or (dirfd == fd_cwd and Host.isRedirecting(.symlink))) {
                var resolver = PathResolver.init(dirfd, path) catch {
                    result.* = intFromError(.NOMEM);
                    return true;
                };
                defer resolver.deinit();
                var target_resolver = PathResolver.init(dirfd, target) catch {
                    result.* = intFromError(.NOMEM);
                    return true;
                };
                defer target_resolver.deinit();
                var call: Syscall = .{ .cmd = .symlink, .u = .{
                    .symlink = .{
                        .dirfd = resolver.dirfd,
                        .path = resolver.path,
                        .target = target_resolver.path,
                    },
                } };
                const err = Host.redirectSyscall(&call);
                if (err != .OPNOTSUPP) {
                    result.* = intFromError(err);
                    return true;
                }
            }
            return false;
        }

        pub fn unlink(path: [*:0]const u8, result: *c_int) callconv(.c) bool {
            return unlinkat(fd_cwd, path, 0, result);
        }

        pub fn unlinkat(dirfd: c_int, path: [*:0]const u8, flags: c_int, result: *c_int) callconv(.c) bool {
            const rmdir_op = (flags & AT.REMOVEDIR) != 0;
            const redirecting = if (rmdir_op) Host.isRedirecting(.rmdir) else Host.isRedirecting(.unlink);
            if (isPrivateDescriptor(dirfd) or (dirfd == fd_cwd and redirecting)) {
                var resolver = PathResolver.init(dirfd, path) catch {
                    result.* = intFromError(.NOMEM);
                    return true;
                };
                defer resolver.deinit();
                var call: Syscall = if (rmdir_op)
                    .{ .cmd = .rmdir, .u = .{
                        .rmdir = .{
                            .dirfd = resolver.dirfd,
                            .path = resolver.path,
                        },
                    } }
                else
                    .{ .cmd = .unlink, .u = .{
                        .unlink = .{
                            .dirfd = resolver.dirfd,
                            .path = resolver.path,
                            .flags = @intCast(flags),
                        },
                    } };
                const err = Host.redirectSyscall(&call);
                if (err != .OPNOTSUPP) {
                    result.* = intFromError(err);
                    return true;
                }
            }
            return false;
        }

        pub fn utimes(path: [*:0]const u8, tv: [*]const std.c.timeval, result: *c_int) callconv(.c) bool {
            const times = convertTimeval(tv);
            return utimensat(fd_cwd, path, &times, AT.SYMLINK_FOLLOW, result);
        }

        pub fn utimensat(dirfd: c_int, path: [*:0]const u8, times: [*]const std.c.timespec, flags: c_int, result: *c_int) callconv(.c) bool {
            if (isPrivateDescriptor(dirfd) or (dirfd == fd_cwd and Host.isRedirecting(.utimes))) {
                var resolver = PathResolver.init(dirfd, path) catch {
                    result.* = intFromError(.NOMEM);
                    return true;
                };
                defer resolver.deinit();
                var call: Syscall = .{ .cmd = .utimes, .u = .{
                    .utimes = .{
                        .dirfd = resolver.dirfd,
                        .path = resolver.path,
                        .lookup_flags = convertLookupFlags(flags),
                        .atime = getNanoseconds(times[0]),
                        .mtime = getNanoseconds(times[1]),
                    },
                } };
                const err = Host.redirectSyscall(&call);
                if (err != .OPNOTSUPP or isPrivateDescriptor(dirfd)) {
                    result.* = intFromError(err);
                    return true;
                }
            }
            return false;
        }

        pub fn write(fd: c_int, buffer: [*]const u8, len: off_t, result: *off_t) callconv(.c) bool {
            if (isPrivateDescriptor(fd)) {
                var call: Syscall = .{ .cmd = .write, .u = .{
                    .write = .{
                        .fd = @intCast(fd),
                        .bytes = buffer,
                        .len = @intCast(len),
                    },
                } };
                const err = Host.redirectSyscall(&call);
                result.* = if (err == .SUCCESS) @intCast(call.u.write.written) else intFromError(err);
                return true;
            }
            return false;
        }

        pub fn writev(fd: c_int, iovs: [*]const std.c.iovec_const, count: c_int, result: *off_t) callconv(.c) bool {
            if (isPrivateDescriptor(fd)) {
                var call: Syscall = .{ .cmd = .writev, .u = .{
                    .writev = .{
                        .fd = @intCast(fd),
                        .iovs = @ptrCast(iovs),
                        .count = @intCast(count),
                    },
                } };
                const err = Host.redirectSyscall(&call);
                result.* = if (err == .SUCCESS) @intCast(call.u.write.written) else intFromError(err);
                return true;
            }
            return false;
        }

        const Host = ModuleHost;

        fn isPrivateDescriptor(fd: c_int) bool {
            return switch (fd) {
                0, 1 => true,
                2 => Host.isRedirectingStderr(),
                else => fd >= fd_min,
            };
        }

        fn convertTimeval(tv: [*]const std.c.timeval) [2]std.c.timespec {
            var times: [2]std.c.timespec = undefined;
            for (&times, 0..) |*ptr, index| {
                ptr.* = .{
                    .sec = tv[index].sec,
                    .nsec = tv[index].usec * 1000,
                };
            }
            return times;
        }

        fn getNanoseconds(ts: std.c.timespec) i64 {
            return ts.sec * 1_000_000_000 + ts.nsec;
        }

        fn convertLookupFlags(flags: c_int) std.os.wasi.lookupflags_t {
            return .{
                .SYMLINK_FOLLOW = (flags & AT.SYMLINK_NOFOLLOW) == 0,
            };
        }

        fn copyStat(dest: anytype, src: *const std.os.wasi.filestat_t) void {
            const T = @typeInfo(@TypeOf(dest)).pointer.child;
            if (T == std.os.wasi.filestat_t) {
                dest.* = src.*;
                return;
            }
            dest.* = std.mem.zeroes(T);
            dest.ino = @intCast(src.ino);
            dest.size = @intCast(src.size);
            dest.nlink = @intCast(src.nlink);
            const type_flags: u32 = switch (src.filetype) {
                .BLOCK_DEVICE => S.IFBLK,
                .CHARACTER_DEVICE => S.IFCHR,
                .DIRECTORY => S.IFDIR,
                .REGULAR_FILE => S.IFREG,
                .SOCKET_DGRAM, .SOCKET_STREAM => if (@hasDecl(S, "IFSOCK")) S.IFSOCK else 0,
                .SYMBOLIC_LINK => if (@hasDecl(S, "IFLNK")) S.IFLNK else 0,
                else => 0,
            };
            const rights: u32 = switch (src.filetype) {
                .DIRECTORY => std.c.R_OK | std.c.W_OK | std.c.X_OK,
                else => std.c.R_OK | std.c.W_OK,
            };
            dest.mode = @truncate(type_flags | rights);
            if (@hasField(T, "atim")) {
                copyTime(&dest.atim, src.atim);
                copyTime(&dest.mtim, src.mtim);
                copyTime(&dest.ctim, src.ctim);
            } else if (@hasField(T, "atimespec")) {
                // MacOS
                copyTime(&dest.atimespec, src.atim);
                copyTime(&dest.mtimespec, src.mtim);
                copyTime(&dest.ctimespec, src.ctim);
            } else if (@hasField(T, "atime")) {
                // Windows
                copyTime(&dest.atime, src.atim);
                copyTime(&dest.mtime, src.mtim);
                copyTime(&dest.ctime, src.ctim);
            }
        }

        fn copyStatx(dest: *std.os.linux.Statx, src: *const std.os.wasi.filestat_t, mask: c_uint) void {
            dest.* = std.mem.zeroes(std.os.linux.Statx);
            dest.mask = @intCast(mask);
            dest.ino = src.ino;
            dest.size = src.size;
            if (mask & std.os.linux.STATX_MODE != 0) {}
            if (mask & std.os.linux.STATX_TYPE != 0) {
                dest.mode |= switch (src.filetype) {
                    .BLOCK_DEVICE => std.os.linux.S.IFBLK,
                    .CHARACTER_DEVICE => std.os.linux.S.IFCHR,
                    .DIRECTORY => std.os.linux.S.IFDIR,
                    .REGULAR_FILE => std.os.linux.S.IFREG,
                    .SOCKET_DGRAM, .SOCKET_STREAM => std.os.linux.S.IFSOCK,
                    .SYMBOLIC_LINK => std.os.linux.S.IFLNK,
                    else => 0,
                };
            }
            if (mask & std.os.linux.STATX_NLINK != 0) {
                dest.nlink = @intCast(src.nlink);
            }
            if (mask & std.os.linux.STATX_ATIME != 0) {
                copyTime(&dest.atime, src.atim);
            }
            if (mask & std.os.linux.STATX_BTIME != 0) {
                copyTime(&dest.btime, src.ctim);
            }
            if (mask & std.os.linux.STATX_CTIME != 0) {
                copyTime(&dest.ctime, src.ctim);
            }
            if (mask & std.os.linux.STATX_MTIME != 0) {
                copyTime(&dest.mtime, src.mtim);
            }
        }

        fn copyTime(dest: anytype, ns: u64) void {
            const T = @typeInfo(@TypeOf(dest)).pointer.child;
            switch (@typeInfo(T)) {
                .@"struct" => {
                    dest.sec = @intCast(ns / 1_000_000_000);
                    dest.nsec = @intCast(ns % 1_000_000_000);
                },
                .int => {
                    dest.* = @intCast(ns / 1_000_000_000);
                },
                else => @compileError("Unexpected"),
            }
        }

        const PathResolver = struct {
            sfa: std.heap.StackFallbackAllocator(max_buffer_size),
            allocator: std.mem.Allocator,
            dirfd: c_int,
            buffer: ?[]u8,
            path: [*:0]const u8,

            const max_buffer_size = 4096;

            pub inline fn init(dirfd: c_int, path: [*:0]const u8) !@This() {
                var self: @This() = undefined;
                const len = std.mem.len(path);
                const path_s = path[0..len];
                self.sfa = std.heap.stackFallback(max_buffer_size, c_allocator);
                self.allocator = self.sfa.get();
                try self._init(dirfd, @ptrCast(path_s));
                return self;
            }

            pub fn _init(self: *@This(), dirfd: c_int, path: [:0]const u8) !void {
                const absolute = std.fs.path.isAbsolute(path);
                const relative = dirfd == fd_cwd and !absolute;
                const backslashes = if (os != .windows) false else for (path) |c| {
                    if (c == '\\') break true;
                } else false;
                if (relative) {
                    self.dirfd = fd_root;
                    // resolve the path
                    const cwd = try std.process.getCwdAlloc(self.allocator);
                    defer self.allocator.free(cwd);
                    var buf = try std.fs.path.resolve(self.allocator, &.{ cwd, path });
                    // add sentinel
                    buf = try self.allocator.realloc(buf, buf.len + 1);
                    buf.len += 1;
                    buf[buf.len - 1] = 0;
                    self.buffer = buf;
                    self.path = @ptrCast(buf.ptr);
                } else {
                    self.dirfd = if (dirfd == fd_cwd) fd_root else dirfd;
                    if (backslashes) {
                        const buf = try self.allocator.dupeZ(u8, path);
                        self.buffer = buf;
                        self.path = buf.ptr;
                    } else {
                        self.buffer = null;
                        self.path = path.ptr;
                    }
                }
                if (os == .windows) {
                    if (self.buffer) |buf| {
                        // convert back-slashes to forward-slashes
                        for (buf, 0..) |c, i| {
                            if (c == '\\') buf[i] = '/';
                        }
                    }
                    if (std.ascii.isAlphabetic(self.path[0]) and self.path[1] == ':') {
                        // omit drive letter
                        self.path = self.path[2..];
                    } else if (self.path[0] == '/' and self.path[1] == '/') {
                        // omit server name and share name
                        var i: usize = 2;
                        var slash_count: usize = 0;
                        while (self.path[i] != 0) {
                            if (self.path[i] == '/') {
                                slash_count += 1;
                                if (slash_count == 2) break;
                            }
                            i += 1;
                        }
                        self.path = self.path[i..];
                    }
                }
            }

            pub fn deinit(self: *@This()) void {
                if (self.buffer) |buf| self.allocator.free(buf);
            }
        };
    };
}

pub fn PosixSubstitute(comptime redirector: type) type {
    return struct {
        pub const access = makeStdHook("access");
        pub const close = makeStdHook("close");
        pub const faccessat = makeStdHookUsing("faccessat", "faccessat2");
        pub const fallocate = makeStdHook("fallocate");
        pub const fchmod = makeStdHook("fchmod");
        pub const fchown = makeStdHook("fchown");
        pub const fdatasync = makeStdHook("fdatasync");
        pub const flock = makeStdHook("flock");
        pub const fstat = makeStdHook("fstat");
        pub const fstat64 = makeStdHook("fstat64");
        pub const fstatat = makeStdHook("fstatat");
        pub const fstatat64 = makeStdHook("fstatat64");
        pub const fstatfs = makeStdHook("fstatfs");
        pub const fstatfs64 = makeStdHook("fstatfs64");
        pub const fsync = makeStdHook("fsync");
        pub const ftruncate = makeStdHook("ftruncate");
        pub const futimens = makeStdHook("futimens");
        pub const futimes = makeStdHook("futimes");
        pub const futimesat = makeStdHook("futimesat");
        pub const lseek = makeStdHook("lseek");
        pub const lseek64 = makeStdHook("lseek64");
        pub const lstat = makeStdHook("lstat");
        pub const lstat64 = makeStdHook("lstat64");
        pub const lutimes = makeStdHook("lutimes");
        pub const mkdir = makeStdHook("mkdir");
        pub const mkdirat = makeStdHook("mkdirat");
        pub const mmap = makeStdHook("mmap");
        pub const mmap64 = makeStdHook("mmap64");
        pub const munmap = makeStdHook("munmap");
        pub const poll = makeStdHook("poll");
        pub const posix_fadvise = makeStdHookUsing("posix_fadvise", "fadvise64");
        pub const pread = makeStdHook("pread");
        pub const pread64 = makeStdHook("pread64");
        pub const preadv = makeStdHook("preadv");
        pub const pwrite = makeStdHook("pwrite");
        pub const pwrite64 = makeStdHook("pwrite64");
        pub const pwritev = makeStdHook("pwritev");
        pub const read = makeStdHook("read");
        pub const readlink = makeStdHook("readlink");
        pub const readlinkat = makeStdHook("readlinkat");
        pub const readv = makeStdHook("readv");
        pub const rename = makeStdHook("rename");
        pub const renameat = makeStdHook("renameat");
        pub const rmdir = makeStdHook("rmdir");
        pub const stat = makeStdHook("stat");
        pub const stat64 = makeStdHook("stat64");
        pub const symlink = makeStdHook("symlink");
        pub const symlinkat = makeStdHook("symlinkat");
        pub const unlink = makeStdHook("unlink");
        pub const unlinkat = makeStdHook("unlinkat");
        pub const utimensat = makeStdHook("utimensat");
        pub const utimes = makeStdHook("utimes");
        pub const write = makeStdHook("write");
        pub const writev = makeStdHook("writev");

        pub fn __fxstat(ver: c_int, fd: c_int, buf: *Stat) callconv(.c) c_int {
            var result: c_int = undefined;
            if (redirector.fstat(fd, buf, &result)) {
                return saveError(result);
            }
            return Original.__fxstat(ver, fd, buf);
        }

        pub fn __fxstat64(ver: c_int, fd: c_int, buf: *Stat) callconv(.c) c_int {
            var result: c_int = undefined;
            if (redirector.fstat(fd, buf, &result)) {
                return saveError(result);
            }
            return Original.__fxstat64(ver, fd, buf);
        }

        pub fn __fxstatat(ver: c_int, dirfd: c_int, path: [*:0]const u8, buf: *Stat, flags: c_int) callconv(.c) c_int {
            var result: c_int = undefined;
            if (redirector.newfstatat(dirfd, path, buf, flags, &result)) {
                return saveError(result);
            }
            return Original.__fxstatat(ver, dirfd, path, buf, flags);
        }

        pub fn __fxstatat64(ver: c_int, dirfd: c_int, path: [*:0]const u8, buf: *Stat) callconv(.c) c_int {
            var result: c_int = undefined;
            if (redirector.newfstatat(dirfd, path, buf, AT.SYMLINK_FOLLOW, &result)) {
                return saveError(result);
            }
            return Original.__fxstatat64(ver, dirfd, path, buf);
        }

        pub fn __getdirentries64(dirfd: c_int, buffer: [*]u8, len: c_uint, basep: *i64) callconv(.c) off_t {
            var result: c_int = undefined;
            if (redirector.getdents64(dirfd, buffer, len, &result)) {
                return saveError(result);
            }
            return Original.__getdirentries64(dirfd, buffer, len, basep);
        }

        pub fn __lxstat(ver: c_int, path: [*:0]const u8, buf: *Stat) callconv(.c) c_int {
            var result: c_int = undefined;
            if (redirector.lstat(path, buf, &result)) {
                return saveError(result);
            }
            return Original.__lxstat(ver, path, buf);
        }

        pub fn __lxstat64(ver: c_int, path: [*:0]const u8, buf: *Stat) callconv(.c) c_int {
            var result: c_int = undefined;
            if (redirector.lstat(path, buf, &result)) {
                return saveError(result);
            }
            return Original.__lxstat64(ver, path, buf);
        }

        pub fn __xstat(ver: c_int, path: [*:0]const u8, buf: *Stat) callconv(.c) c_int {
            var result: c_int = undefined;
            if (redirector.stat(path, buf, &result)) {
                return saveError(result);
            }
            return Original.__xstat(ver, path, buf);
        }

        pub fn __xstat64(ver: c_int, path: [*:0]const u8, buf: *Stat) callconv(.c) c_int {
            var result: c_int = undefined;
            if (redirector.stat(path, buf, &result)) {
                return saveError(result);
            }
            return Original.__xstat64(ver, path, buf);
        }

        pub fn closedir(d: *std.c.DIR) callconv(.c) void {
            if (RedirectedDir.cast(d)) |dir| {
                _ = close(dir.fd);
                c_allocator.destroy(dir);
                return;
            }
            return Original.closedir(d);
        }

        pub const fcntl = switch (os) {
            .darwin => fcntl_va,
            else => makeStdHook("fcntl"),
        };

        fn fcntl_va(fd: c_int, op: c_int, ...) callconv(.c) c_int {
            var va_list = @cVaStart();
            defer @cVaEnd(&va_list);
            const arg = @cVaArg(&va_list, usize);
            var result: c_int = undefined;
            if (redirector.fcntl(fd, op, arg, &result)) {
                return saveError(result);
            }
            return Original.fcntl(fd, op, arg);
        }

        pub const fcntl64 = switch (os) {
            .darwin => fcntl64_va,
            else => makeStdHook("fcntl64"),
        };

        fn fcntl64_va(fd: c_int, op: c_int, ...) callconv(.c) c_int {
            var va_list = @cVaStart();
            defer @cVaEnd(&va_list);
            const arg = @cVaArg(&va_list, usize);
            var result: c_int = undefined;
            if (redirector.fcntl64(fd, op, arg, &result)) {
                return saveError(result);
            }
            return Original.fcntl64(fd, op, arg);
        }

        pub fn futime(fd: c_int, tb: *const utimbuf) callconv(.c) c_int {
            const ts: [2]std.c.timespec = .{
                .{ .sec = tb.actime, .nsec = 0 },
                .{ .sec = tb.modtime, .nsec = 0 },
            };
            var result: c_int = undefined;
            if (redirector.futimens(fd, &ts, &result)) {
                return saveError(result);
            }
            return Original.futime(fd, tb);
        }

        pub fn futime64(fd: c_int, tb: *const utimbuf) callconv(.c) c_int {
            const ts: [2]std.c.timespec = .{
                .{ .sec = tb.actime, .nsec = 0 },
                .{ .sec = tb.modtime, .nsec = 0 },
            };
            var result: c_int = undefined;
            if (redirector.futimens(fd, &ts, &result)) {
                return saveError(result);
            }
            return Original.futime64(fd, tb);
        }

        pub const open = switch (os) {
            .darwin => open_va,
            else => makeStdHook("open"),
        };

        fn open_va(path: [*:0]const u8, oflags: c_int, ...) callconv(.c) c_int {
            var va_list = @cVaStart();
            defer @cVaEnd(&va_list);
            const mode = @cVaArg(&va_list, std.c.mode_t);
            var result: c_int = undefined;
            if (redirector.open(path, oflags, mode, &result)) {
                return saveError(result);
            }
            return Original.open(path, oflags, mode);
        }

        pub const openat = switch (os) {
            .darwin => openat_va,
            else => makeStdHook("openat"),
        };

        fn openat_va(dirfd: c_int, path: [*:0]const u8, oflags: c_int, ...) callconv(.c) c_int {
            var va_list = @cVaStart();
            defer @cVaEnd(&va_list);
            const mode = @cVaArg(&va_list, std.c.mode_t);
            var result: c_int = undefined;
            if (redirector.openat(dirfd, path, oflags, mode, &result)) {
                return saveError(result);
            }
            return Original.openat(dirfd, path, oflags, mode);
        }

        pub const open64 = switch (os) {
            .darwin => open64_va,
            else => makeStdHook("open64"),
        };

        fn open64_va(path: [*:0]const u8, oflags: c_int, ...) callconv(.c) c_int {
            var va_list = @cVaStart();
            defer @cVaEnd(&va_list);
            const mode = @cVaArg(&va_list, std.c.mode_t);
            var result: c_int = undefined;
            if (redirector.open64(path, oflags, mode, &result)) {
                return saveError(result);
            }
            return Original.open64(path, oflags, mode);
        }

        pub const openat64 = switch (os) {
            .darwin => openat64_va,
            else => makeStdHook("openat64"),
        };

        fn openat64_va(dirfd: c_int, path: [*:0]const u8, oflags: c_int, ...) callconv(.c) c_int {
            var va_list = @cVaStart();
            defer @cVaEnd(&va_list);
            const mode = @cVaArg(&va_list, std.c.mode_t);
            var result: c_int = undefined;
            if (redirector.openat64(dirfd, path, oflags, mode, &result)) {
                return saveError(result);
            }
            return Original.openat64(dirfd, path, oflags, mode);
        }

        pub fn opendir(path: [*:0]const u8) callconv(.c) ?*std.c.DIR {
            var result: c_int = undefined;
            const flags: O = .{ .DIRECTORY = true };
            const flags_int: @typeInfo(O).@"struct".backing_integer.? = @bitCast(flags);
            if (redirector.open(path, flags_int, 0, &result)) {
                if (result > 0) {
                    if (c_allocator.create(RedirectedDir)) |dir| {
                        dir.* = .{ .fd = result };
                        return @ptrCast(dir);
                    } else |_| {}
                }
                return null;
            }
            return Original.opendir(path);
        }

        pub fn posix_fallocate(fd: c_int, offset: off_t, len: off_t) callconv(.c) c_int {
            var result: c_int = undefined;
            if (redirector.fallocate(fd, 0, offset, len, &result)) {
                return saveError(result);
            }
            return Original.posix_fallocate(fd, offset, len);
        }

        pub fn readdir(d: *std.c.DIR) callconv(.c) ?*align(1) const Dirent {
            if (RedirectedDir.cast(d)) |dir| {
                return readdirT(Dirent, dir);
            }
            return Original.readdir(d);
        }

        pub fn readdir64(d: *std.c.DIR) callconv(.c) ?*align(1) const Dirent64 {
            if (RedirectedDir.cast(d)) |dir| {
                return readdirT(Dirent64, dir);
            }
            return Original.readdir64(d);
        }

        pub fn readdirT(comptime T: type, dir: *RedirectedDir) ?*align(1) const T {
            if (dir.data_next == dir.data_len) {
                var result: c_int = undefined;
                const f = if (T == Dirent) redirector.getdents else redirector.getdents64;
                _ = f(dir.fd, &dir.buffer, dir.buffer.len, &result);
                if (result > 0) {
                    dir.data_next = 0;
                    dir.data_len = @intCast(result);
                }
            }
            if (dir.data_next < dir.data_len) {
                const dirent: *align(1) const T = @ptrCast(&dir.buffer[dir.data_next]);
                if (@hasField(T, "reclen")) {
                    dir.data_next += dirent.reclen;
                } else if (@hasField(T, "namlen")) {
                    dir.data_next += @offsetOf(T, "name") + dirent.namlen;
                }
                if (@hasField(T, "off")) {
                    dir.cookie = dirent.off;
                } else if (@hasField(T, "seekoff")) {
                    dir.cookie = dirent.seekoff;
                }
                return dirent;
            }
            return null;
        }

        pub fn rewinddir(d: *std.c.DIR) callconv(.c) void {
            if (RedirectedDir.cast(d)) |dir| {
                if (lseek(dir.fd, 0, std.c.SEEK.SET) == 0) {
                    dir.cookie = 0;
                    dir.data_next = 0;
                    dir.data_len = 0;
                }
            }
            return Original.rewinddir(d);
        }

        pub fn seekdir(d: *std.c.DIR, offset: c_ulong) callconv(.c) void {
            if (RedirectedDir.cast(d)) |dir| {
                if (lseek(dir.fd, @intCast(offset), std.c.SEEK.SET) == 0) {
                    dir.cookie = offset;
                    dir.data_next = 0;
                    dir.data_len = 0;
                }
            }
            return Original.seekdir(d, offset);
        }

        pub fn telldir(d: *std.c.DIR) callconv(.c) c_ulong {
            if (RedirectedDir.cast(d)) |dir| {
                return @intCast(dir.cookie);
            }
            return Original.telldir(d);
        }

        pub fn utime(path: [*:0]const u8, tb: *const utimbuf) callconv(.c) c_int {
            const ts: [2]std.c.timespec = .{
                .{ .sec = tb.actime, .nsec = 0 },
                .{ .sec = tb.modtime, .nsec = 0 },
            };
            var result: c_int = undefined;
            if (redirector.utimensat(fd_cwd, path, &ts, 0, &result)) {
                return saveError(result);
            }
            return Original.utime(path, tb);
        }

        pub fn utime64(path: [*:0]const u8, tb: *const utimbuf) callconv(.c) c_int {
            const ts: [2]std.c.timespec = .{
                .{ .sec = tb.actime, .nsec = 0 },
                .{ .sec = tb.modtime, .nsec = 0 },
            };
            var result: c_int = undefined;
            if (redirector.utimensat(fd_cwd, path, &ts, 0, &result)) {
                return saveError(result);
            }
            return Original.utime64(path, tb);
        }

        const utimbuf = extern struct {
            actime: c_longlong,
            modtime: c_longlong,
        };

        fn makeStdHook(comptime name: []const u8) StdHook(@TypeOf(@field(redirector, name))) {
            // default case where the name of the handler matches the name of the function being hooked
            return makeStdHookUsing(name, name);
        }

        fn makeStdHookUsing(comptime original_name: []const u8, comptime handler_name: []const u8) StdHook(@TypeOf(@field(redirector, handler_name))) {
            const handler = @field(redirector, handler_name);
            const Handler = @TypeOf(handler);
            const HandlerArgs = std.meta.ArgsTuple(Handler);
            const Hook = StdHook(Handler);
            const HookArgs = std.meta.ArgsTuple(Hook);
            const RT = @typeInfo(Hook).@"fn".return_type.?;
            const ns = struct {
                fn hook(hook_args: HookArgs) RT {
                    var handler_args: HandlerArgs = undefined;
                    inline for (hook_args, 0..) |arg, index| {
                        handler_args[index] = arg;
                    }
                    var result: RT = undefined;
                    handler_args[handler_args.len - 1] = &result;
                    if (@call(.auto, handler, handler_args)) {
                        return saveError(result);
                    }
                    const original = @field(Original, original_name);
                    return @call(.auto, original, hook_args);
                }
            };
            return fn_transform.spreadArgs(ns.hook, .c);
        }

        fn StdHook(comptime Func: type) type {
            const params = @typeInfo(Func).@"fn".params;
            var new_params: [params.len - 1]std.builtin.Type.Fn.Param = undefined;
            for (&new_params, 0..) |*ptr, index| ptr.* = params[index];
            const RPtrT = params[params.len - 1].type.?;
            const RT = @typeInfo(RPtrT).pointer.child;
            return @Type(.{
                .@"fn" = .{
                    .params = &new_params,
                    .return_type = RT,
                    .is_generic = false,
                    .is_var_args = false,
                    .calling_convention = .c,
                },
            });
        }

        fn saveError(result: anytype) @TypeOf(result) {
            switch (@typeInfo(@TypeOf(result))) {
                .int => |int| if (int.signedness == .signed) {
                    if (result < 0) {
                        const value = std.math.cast(c_int, -result) orelse -1;
                        setError(value);
                        return -1;
                    }
                },
                else => {},
            }
            return result;
        }

        fn setError(err: c_int) void {
            const ptr = getErrnoPtr();
            ptr.* = err;
        }

        fn getError() c_int {
            const ptr = getErrnoPtr();
            return ptr.*;
        }

        var errno_ptr: ?*c_int = null;

        fn getErrnoPtr() *c_int {
            return errno_ptr orelse inline for (.{ "__errno_location", "__error", "_errno" }) |name| {
                if (@hasDecl(errno_h, name)) {
                    const func = @field(errno_h, name);
                    errno_ptr = func();
                    break errno_ptr.?;
                }
            } else @compileError("Unable to get error number pointer");
        }

        const Self = @This();
        pub const Original = struct {
            pub var __fxstat: *const @TypeOf(Self.__fxstat) = undefined;
            pub var __fxstat64: *const @TypeOf(Self.__fxstat64) = undefined;
            pub var __fxstatat: *const @TypeOf(Self.__fxstatat) = undefined;
            pub var __fxstatat64: *const @TypeOf(Self.__fxstatat64) = undefined;
            pub var __getdirentries64: *const @TypeOf(Self.__getdirentries64) = undefined;
            pub var __lxstat: *const @TypeOf(Self.__lxstat) = undefined;
            pub var __lxstat64: *const @TypeOf(Self.__lxstat64) = undefined;
            pub var __xstat: *const @TypeOf(Self.__xstat) = undefined;
            pub var __xstat64: *const @TypeOf(Self.__xstat64) = undefined;
            pub var access: *const @TypeOf(Self.access) = undefined;
            pub var close: *const @TypeOf(Self.close) = undefined;
            pub var closedir: *const @TypeOf(Self.closedir) = undefined;
            pub var faccessat: *const @TypeOf(Self.faccessat) = undefined;
            pub var fallocate: *const @TypeOf(Self.fallocate) = undefined;
            pub var fchmod: *const @TypeOf(Self.fchmod) = undefined;
            pub var fchown: *const @TypeOf(Self.fchown) = undefined;
            pub var fcntl: *const @TypeOf(Self.fcntl) = undefined;
            pub var fcntl64: *const @TypeOf(Self.fcntl64) = undefined;
            pub var fdatasync: *const @TypeOf(Self.fdatasync) = undefined;
            pub var flock: *const @TypeOf(Self.flock) = undefined;
            pub var fstat: *const @TypeOf(Self.fstat) = undefined;
            pub var fstat64: *const @TypeOf(Self.fstat64) = undefined;
            pub var fstatat: *const @TypeOf(Self.fstatat) = undefined;
            pub var fstatat64: *const @TypeOf(Self.fstatat64) = undefined;
            pub var fstatfs: *const @TypeOf(Self.fstatfs) = undefined;
            pub var fstatfs64: *const @TypeOf(Self.fstatfs64) = undefined;
            pub var fsync: *const @TypeOf(Self.fsync) = undefined;
            pub var ftruncate: *const @TypeOf(Self.ftruncate) = undefined;
            pub var futime: *const @TypeOf(Self.futime) = undefined;
            pub var futime64: *const @TypeOf(Self.futime64) = undefined;
            pub var futimes: *const @TypeOf(Self.futimes) = undefined;
            pub var futimens: *const @TypeOf(Self.futimens) = undefined;
            pub var futimesat: *const @TypeOf(Self.futimesat) = undefined;
            pub var lseek: *const @TypeOf(Self.lseek) = undefined;
            pub var lseek64: *const @TypeOf(Self.lseek64) = undefined;
            pub var lstat: *const @TypeOf(Self.lstat) = undefined;
            pub var lstat64: *const @TypeOf(Self.lstat64) = undefined;
            pub var lutimes: *const @TypeOf(Self.lutimes) = undefined;
            pub var mkdir: *const @TypeOf(Self.mkdir) = undefined;
            pub var mkdirat: *const @TypeOf(Self.mkdirat) = undefined;
            pub var mmap: *const @TypeOf(Self.mmap) = undefined;
            pub var mmap64: *const @TypeOf(Self.mmap64) = undefined;
            pub var munmap: *const @TypeOf(Self.munmap) = undefined;
            pub var open: *const @TypeOf(Self.open) = undefined;
            pub var open64: *const @TypeOf(Self.open64) = undefined;
            pub var openat: *const @TypeOf(Self.openat) = undefined;
            pub var openat64: *const @TypeOf(Self.openat64) = undefined;
            pub var opendir: *const @TypeOf(Self.opendir) = undefined;
            pub var poll: *const @TypeOf(Self.poll) = undefined;
            pub var posix_fadvise: *const @TypeOf(Self.posix_fadvise) = undefined;
            pub var posix_fallocate: *const @TypeOf(Self.posix_fallocate) = undefined;
            pub var pread: *const @TypeOf(Self.pread) = undefined;
            pub var pread64: *const @TypeOf(Self.pread64) = undefined;
            pub var preadv: *const @TypeOf(Self.preadv) = undefined;
            pub var pwrite: *const @TypeOf(Self.pwrite) = undefined;
            pub var pwritev: *const @TypeOf(Self.pwritev) = undefined;
            pub var pwrite64: *const @TypeOf(Self.pwrite64) = undefined;
            pub var read: *const @TypeOf(Self.read) = undefined;
            pub var readlink: *const @TypeOf(Self.readlink) = undefined;
            pub var readlinkat: *const @TypeOf(Self.readlinkat) = undefined;
            pub var readv: *const @TypeOf(Self.readv) = undefined;
            pub var readdir: *const @TypeOf(Self.readdir) = undefined;
            pub var readdir64: *const @TypeOf(Self.readdir64) = undefined;
            pub var rewinddir: *const @TypeOf(Self.rewinddir) = undefined;
            pub var rename: *const @TypeOf(Self.rename) = undefined;
            pub var renameat: *const @TypeOf(Self.renameat) = undefined;
            pub var rmdir: *const @TypeOf(Self.rmdir) = undefined;
            pub var seekdir: *const @TypeOf(Self.seekdir) = undefined;
            pub var stat: *const @TypeOf(Self.stat) = undefined;
            pub var stat64: *const @TypeOf(Self.stat64) = undefined;
            pub var symlink: *const @TypeOf(Self.symlink) = undefined;
            pub var symlinkat: *const @TypeOf(Self.symlinkat) = undefined;
            pub var telldir: *const @TypeOf(Self.telldir) = undefined;
            pub var unlink: *const @TypeOf(Self.unlink) = undefined;
            pub var unlinkat: *const @TypeOf(Self.unlinkat) = undefined;
            pub var utimensat: *const @TypeOf(Self.utimensat) = undefined;
            pub var utime: *const @TypeOf(Self.utime) = undefined;
            pub var utime64: *const @TypeOf(Self.utime64) = undefined;
            pub var utimes: *const @TypeOf(Self.utimes) = undefined;
            pub var write: *const @TypeOf(Self.write) = undefined;
            pub var writev: *const @TypeOf(Self.writev) = undefined;
        };
        pub const calling_convention = std.builtin.CallingConvention.c;
    };
}

pub fn PthreadSubstitute(comptime redirector: type) type {
    return struct {
        pub fn pthread_create(thread: *std.c.pthread_t, attr: ?*const std.c.pthread_attr_t, start_routine: *const fn (?*anyopaque) callconv(.c) ?*anyopaque, arg: ?*anyopaque) callconv(.c) c_int {
            const instance = redirector.Host.getInstance();
            const info = c_allocator.create(ThreadInfo) catch return @intFromEnum(std.c.E.NOMEM);
            info.* = .{
                .proc = start_routine,
                .arg = arg,
                .instance = instance,
            };
            return Original.pthread_create(thread, attr, &setThreadContext, info);
        }

        fn setThreadContext(ptr: ?*anyopaque) callconv(.c) ?*anyopaque {
            const info: *ThreadInfo = @ptrCast(@alignCast(ptr.?));
            const proc: *const fn (?*anyopaque) callconv(.c) ?*anyopaque = @ptrCast(@alignCast(info.proc));
            const arg = info.arg;
            const instance = info.instance;
            c_allocator.destroy(info);
            redirector.Host.initializeThread(instance) catch unreachable;
            defer redirector.Host.deinitializeThread(instance) catch {};
            return proc(arg);
        }

        const Self = @This();
        pub const Original = struct {
            pub var pthread_create: *const @TypeOf(Self.pthread_create) = undefined;
        };
        pub const calling_convention = std.builtin.CallingConvention.c;
    };
}

const RedirectedDir = struct {
    sig: u64 = signature,
    fd: c_int = undefined,
    cookie: u64 = 0,
    data_next: usize = 0,
    data_len: usize = 0,
    buffer: [4096]u8 = undefined,

    pub const signature = 0x5249_4452_4147_495B;

    pub fn cast(s: *std.c.DIR) ?*@This() {
        if (!std.mem.isAligned(@intFromPtr(s), @alignOf(u64))) return null;
        const sig: *u64 = @ptrCast(@alignCast(s));
        return if (sig.* == signature) @ptrCast(sig) else null;
    }
};
comptime {
    if (@offsetOf(RedirectedDir, "sig") != 0) @compileError("Signature is not at offset 0");
}
const RedirectedFile = struct {
    sig: u64 = signature,
    fd: c_int,
    errno: c_int = 0,
    buffer: ?[]u8 = null,
    buf_start: usize = 0,
    buf_end: usize = 0,
    buf_mode: BufferMode = .read,
    flags: O,
    eof: bool = false,
    proxy: bool = false,

    pub const signature = 0x4C49_4652_4147_495A;
    pub const BufferMode = enum { read, write };
    pub var list: std.ArrayList(*@This()) = .{};

    pub fn cast(s: *std.c.FILE) ?*@This() {
        if (!std.mem.isAligned(@intFromPtr(s), @alignOf(u64))) return null;
        const sig: *u64 = @ptrCast(@alignCast(s));
        return if (sig.* == signature) @ptrCast(sig) else null;
    }

    pub fn consumeBuffer(self: *@This(), dest: ?[*]u8, desired_amount: usize) usize {
        const buf = self.buffer orelse return 0;
        const amount = @min(desired_amount, self.buf_end - self.buf_start);
        if (dest) |ptr| {
            @memcpy(ptr[0..amount], buf[self.buf_start .. self.buf_start + amount]);
        }
        self.buf_start += amount;
        return amount;
    }

    pub fn replenishBuffer(self: *@This(), src: ?[*]const u8, desired_amount: usize) usize {
        const buf = self.buffer orelse return 0;
        const amount = @min(desired_amount, buf.len - self.buf_end);
        if (src) |ptr| {
            @memcpy(buf[self.buf_end .. self.buf_end + amount], ptr[0..amount]);
        }
        self.buf_end += amount;
        return amount;
    }

    pub fn previewBuffer(self: *@This()) []u8 {
        var buf = self.buffer orelse return &.{};
        return buf[self.buf_start..self.buf_end];
    }

    pub fn prepareBuffer(self: *@This()) ![]u8 {
        errdefer self.errno = @intFromEnum(std.c.E.NOMEM);
        var buf = self.buffer orelse create: {
            self.buffer = try c_allocator.alloc(u8, 8192);
            break :create self.buffer.?;
        };
        const remaining = self.buf_end - self.buf_start;
        if (self.buf_start > 0) {
            // shift remaining data to the beginning of the buffer
            if (remaining > 0) {
                std.mem.copyBackwards(u8, buf[0..remaining], buf[self.buf_start..self.buf_end]);
            }
            self.buf_start = 0;
            self.buf_end = remaining;
        }
        if (self.buf_mode == .read) {
            const space = buf.len - self.buf_end;
            if (space < 1024) {
                // enlarge buffer
                buf = try c_allocator.realloc(buf, buf.len * 2);
                self.buffer = buf;
            }
        }
        return buf[self.buf_end..];
    }

    pub fn clearBuffer(self: *@This()) void {
        self.buf_start = 0;
        self.buf_end = 0;
    }

    pub fn unconsumeBuffer(self: *@This(), c: u8) !void {
        const buf = self.buffer orelse try self.prepareBuffer();
        if (self.buf_start > 0) {
            self.buf_start -= 1;
            buf[self.buf_start] = c;
        } else if (self.buf_end == self.buf_start) {
            buf[0] = c;
            self.buf_start = 0;
            self.buf_end = 1;
        } else {
            const len = self.buf_end - self.buf_start;
            std.mem.copyBackwards(u8, buf[1 .. 1 + len], buf[0..len]);
            self.buf_end += 1;
            buf[0] = c;
        }
    }

    pub fn freeBuffer(self: *@This()) void {
        if (self.buffer) |buf| c_allocator.free(buf);
    }
};
comptime {
    if (@offsetOf(RedirectedFile, "sig") != 0) @compileError("Signature is not at offset 0");
}

pub fn LibcSubstitute(comptime redirector: type) type {
    return struct {
        const posix = PosixSubstitute(redirector);

        pub fn clearerr(s: *std.c.FILE) callconv(.c) void {
            if (getRedirectedFile(s)) |file| {
                file.errno = 0;
                return;
            }
            return Original.clearerr(s);
        }

        pub fn getc() callconv(.c) c_int {
            const stdin = getStdProxy(0);
            var buf: [1]u8 = undefined;
            if (read(stdin, &buf, 1) != 1) return -1;
            return buf[0];
        }

        pub fn getchar() callconv(.c) c_int {
            const stdin = getStdProxy(0);
            var buf: [1]u8 = undefined;
            if (read(stdin, &buf, 1) != 1) return -1;
            return buf[0];
        }

        pub fn fclose(s: *std.c.FILE) callconv(.c) c_int {
            if (getRedirectedFile(s)) |file| {
                if (flush(file) < 0) return -1;
                const result = posix.close(file.fd);
                removeRedirectedFile(file);
                return result;
            }
            return Original.fclose(s);
        }

        pub fn fdopen(fd: c_int, mode: [*:0]const u8) callconv(.c) ?*std.c.FILE {
            if (redirector.isPrivateDescriptor(fd)) {
                const oflags = decodeOpenMode(mode);
                return addRedirectedFile(fd, oflags) catch null;
            }
            return Original.fdopen(fd, mode);
        }

        pub fn feof(s: *std.c.FILE) callconv(.c) c_int {
            if (getRedirectedFile(s)) |file| {
                return if (file.eof) 1 else 0;
            }
            return Original.feof(s);
        }

        pub fn ferror(s: *std.c.FILE) callconv(.c) c_int {
            if (getRedirectedFile(s)) |file| {
                return file.errno;
            }
            return Original.ferror(s);
        }

        pub fn fflush(arg: ?*std.c.FILE) callconv(.c) c_int {
            if (arg) |s| {
                if (getRedirectedFile(s)) |file| {
                    return if (flush(file) < 0) -1 else 0;
                }
                return Original.ferror(s);
            } else {
                const stdin = getStdProxy(0);
                const stdout = getStdProxy(1);
                if (flush(stdin) < 0) return -1;
                if (flush(stdout) < 0) return -1;
                for (RedirectedFile.list.items) |file| {
                    if (flush(file) < 0) return -1;
                }
                return Original.fflush(null);
            }
        }

        pub fn fgetpos(s: *std.c.FILE, pos: *stdio_h.fpos_t) callconv(.c) c_int {
            if (getRedirectedFile(s)) |file| {
                const result = posix.lseek64(file.fd, 0, std.c.SEEK.CUR);
                if (result < 0) {
                    file.errno = posix.getError();
                    return -1;
                }
                const offset_ptr: *off64_t = @ptrCast(pos);
                offset_ptr.* = result;
                return 0;
            }
            return Original.fgetpos(s, pos);
        }

        pub fn fgetc(s: *std.c.FILE) callconv(.c) c_int {
            if (getRedirectedFile(s)) |file| {
                var buf: [1]u8 = undefined;
                if (read(file, &buf, 1) != 1) return -1;
                return buf[0];
            }
            return Original.fgetc(s);
        }

        pub fn fgets(buf: [*]u8, num: c_int, s: *std.c.FILE) callconv(.c) ?[*:0]u8 {
            if (getRedirectedFile(s)) |file| {
                if (num < 0) {
                    _ = saveFileError(file, .INVAL);
                    return null;
                }
                const result = bufferUntil(file, '\n');
                if (result <= 0) return null;
                const end: usize = @intCast(result);
                const len: usize = @intCast(num - 1);
                const used = file.consumeBuffer(buf, @min(len, end));
                buf[used] = 0;
                return @ptrCast(buf);
            }
            return Original.fgets(buf, num, s);
        }

        pub fn fopen(path: [*:0]const u8, mode: [*:0]const u8) callconv(.c) ?*std.c.FILE {
            const oflags = decodeOpenMode(mode);
            const oflags_int: u32 = @bitCast(oflags);
            var fd: c_int = undefined;
            if (redirector.open(path, @intCast(oflags_int), 0, &fd)) {
                return addRedirectedFile(fd, oflags) catch close: {
                    var result: c_int = undefined;
                    _ = redirector.close(fd, &result);
                    break :close null;
                };
            }
            return Original.fopen(path, mode);
        }

        pub fn fputc(c: c_int, s: *std.c.FILE) callconv(.c) c_int {
            if (getRedirectedFile(s)) |file| {
                if (c < 0 or c > 255) {
                    file.errno = @intFromEnum(std.c.E.INVAL);
                    return -1;
                }
                const b: [1]u8 = .{@intCast(c)};
                return @intCast(write(file, &b, 1));
            }
            return Original.fputc(c, s);
        }

        pub fn fputs(text: [*:0]const u8, s: *std.c.FILE) callconv(.c) c_int {
            if (getRedirectedFile(s)) |file| {
                const len: off_t = @intCast(std.mem.len(text));
                return @intCast(write(file, text, len));
            }
            return Original.fputs(text, s);
        }

        pub fn fread(buffer: [*]u8, size: usize, n: usize, s: *std.c.FILE) callconv(.c) usize {
            if (getRedirectedFile(s)) |file| {
                const len: off_t = @intCast(size * n);
                if (len == 0) return 0;
                const result = read(file, buffer, len);
                if (result < 0) return 0;
                return if (len == result) n else @as(usize, @intCast(result)) / size;
            }
            return Original.fread(buffer, size, n, s);
        }

        pub fn fseek(s: *std.c.FILE, offset: c_long, whence: c_int) callconv(.c) c_int {
            if (getRedirectedFile(s)) |file| {
                if (flush(file) < 0) return -1;
                const result = posix.lseek(file.fd, offset, whence);
                if (result < 0) return saveFileError(file, posix.getError());
                return @intCast(result);
            }
            return Original.fseek(s, offset, whence);
        }

        pub fn fsetpos(s: *std.c.FILE, pos: *const stdio_h.fpos_t) callconv(.c) c_int {
            if (getRedirectedFile(s)) |file| {
                if (flush(file) < 0) return -1;
                const offset_ptr: *const off64_t = @ptrCast(pos);
                const offset = offset_ptr.*;
                const result = posix.lseek64(file.fd, offset, std.c.SEEK.SET);
                if (result < 0) return saveFileError(file, posix.getError());
                return 0;
            }
            return Original.fsetpos(s, pos);
        }

        pub fn ftell(s: *std.c.FILE) callconv(.c) c_int {
            if (getRedirectedFile(s)) |file| {
                const result = posix.lseek(file.fd, 0, std.c.SEEK.CUR);
                if (result < 0) file.errno = posix.getError();
                return @intCast(result);
            }
            return Original.ftell(s);
        }

        pub fn fwrite(buffer: [*]const u8, size: usize, n: usize, s: *std.c.FILE) callconv(.c) usize {
            if (getRedirectedFile(s)) |file| {
                const len: off_t = @intCast(size * n);
                if (len == 0) return 0;
                const result = write(file, buffer, len);
                if (result < 0) {
                    file.errno = posix.getError();
                    return 0;
                }
                return if (len == result) n else @as(usize, @intCast(result)) / size;
            }
            return Original.fwrite(buffer, size, n, s);
        }

        pub fn perror(text: [*:0]const u8) callconv(.c) void {
            const msg = stdio_h.strerror(posix.getError());
            const stderr = getStdProxy(2);
            const strings: [4][*:0]const u8 = .{ text, ": ", msg, "\n" };
            for (strings) |s| {
                const len: off_t = @intCast(std.mem.len(s));
                const result = write(stderr, s, len);
                if (result < 0) {
                    break;
                }
            }
        }

        pub fn putc(c: c_int, s: *std.c.FILE) callconv(.c) c_int {
            if (getRedirectedFile(s)) |file| {
                if (c < 0 or c > 255) {
                    file.errno = @intFromEnum(std.c.E.INVAL);
                    return -1;
                }
                const b: [1]u8 = .{@intCast(c)};
                return @intCast(write(file, &b, 1));
            }
            return Original.putc(c, s);
        }

        pub fn putchar(c: c_int) callconv(.c) c_int {
            const stdout = getStdProxy(1);
            if (c < 0 or c > 255) {
                stdout.errno = @intFromEnum(std.c.E.INVAL);
                return -1;
            }
            const b: [1]u8 = .{@intCast(c)};
            return @intCast(write(stdout, b[0..1].ptr, 1));
        }

        pub fn puts(text: [*:0]const u8) callconv(.c) c_int {
            const stdout = getStdProxy(1);
            const strings: [2][*:0]const u8 = .{
                text,
                "\n",
            };
            var total: off_t = 0;
            for (strings) |s| {
                const len: off_t = @intCast(std.mem.len(s));
                const result = write(stdout, s, len);
                if (result < 0) return @intCast(result);
                total += result;
            }
            return @intCast(total);
        }

        pub fn rewind(s: *std.c.FILE) callconv(.c) void {
            if (getRedirectedFile(s)) |file| {
                if (flush(file) < 0) return;
                const result = posix.lseek(file.fd, 0, std.c.SEEK.SET);
                if (result != 0) {
                    _ = saveFileError(file, posix.getError());
                    return;
                }
                file.errno = 0;
                file.eof = false;
                return;
            }
            return Original.rewind(s);
        }

        pub fn setbuf(s: *std.c.FILE, buffer: [*]u8) callconv(.c) void {
            if (getRedirectedFile(s)) |_| {
                return; // ignore call
            }
            return Original.setbuf(s, buffer);
        }

        pub fn setvbuf(s: *std.c.FILE, buffer: [*]u8, mode: c_int, size: usize) callconv(.c) void {
            if (getRedirectedFile(s)) |_| {
                return; // ignore call
            }
            return Original.setvbuf(s, buffer, mode, size);
        }

        pub fn ungetc(c: c_int, s: *std.c.FILE) callconv(.c) c_int {
            if (getRedirectedFile(s)) |file| {
                if (c < 0 or c > 255) return -1;
                file.unconsumeBuffer(@intCast(c)) catch return -1;
                return c;
            }
            return Original.ungetc(c, s);
        }

        // hooks implemented in C
        pub extern fn vfprintf_hook() callconv(.c) void;
        pub extern fn vprintf_hook() callconv(.c) void;
        pub extern fn fprintf_hook() callconv(.c) void;
        pub extern fn printf_hook() callconv(.c) void;
        pub extern fn vfscanf_hook() callconv(.c) void;
        pub extern fn vscanf_hook() callconv(.c) void;
        pub extern fn fscanf_hook() callconv(.c) void;
        pub extern fn scanf_hook() callconv(.c) void;

        // function required by C hooks
        comptime {
            @export(&getRedirectedFile, .{ .name = "get_redirected_file", .visibility = .protected });
            @export(&read, .{ .name = "redirected_read", .visibility = .protected });
            @export(&write, .{ .name = "redirected_write", .visibility = .protected });
            @export(&getLine, .{ .name = "get_line", .visibility = .protected });
        }

        fn read(file: *RedirectedFile, dest: [*]u8, len: off_t) callconv(.c) off_t {
            const len_u: usize = @intCast(len);
            if (setBufferMode(file, .read) < 0) return -1;
            var copied = file.consumeBuffer(dest, len_u);
            while (len_u - copied > 0) {
                var amount: usize = undefined;
                if (len_u >= 8192) {
                    // read directly into the destination when the amount is large
                    const result = readRaw(file, dest[copied..], @intCast(len_u - copied));
                    if (result < 0) return -1;
                    amount = @intCast(result);
                } else {
                    if (bufferMore(file) < 0) return -1;
                    amount = file.consumeBuffer(dest[copied..], len_u - copied);
                }
                if (amount == 0) break;
                copied += amount;
            }
            return @intCast(copied);
        }

        fn readRaw(file: *RedirectedFile, dest: [*]u8, len: off_t) callconv(.c) off_t {
            const result = posix.read(file.fd, dest, len);
            if (result < 0) return saveFileError(file, posix.getError());
            if (result == 0) file.eof = true;
            return result;
        }

        fn write(file: *RedirectedFile, src: [*]const u8, len: off_t) callconv(.c) off_t {
            if (setBufferMode(file, .write) < 0) return -1;
            const len_u: usize = @intCast(len);
            if (len_u >= 8192 or file.fd == 1 or file.fd == 2) {
                // don't bother buffering when the amount is large
                if (flush(file) < 0) return -1;
                return writeRaw(file, src, len);
            } else {
                _ = file.prepareBuffer() catch -1;
                var copied: usize = 0;
                while (true) {
                    copied += file.replenishBuffer(src[copied..], len_u - copied);
                    if (copied < len_u) {
                        if (flush(file) < 0) return -1;
                    } else {
                        break;
                    }
                }
                return len;
            }
        }

        fn writeRaw(file: *RedirectedFile, src: [*]const u8, len: off_t) callconv(.c) off_t {
            const result = posix.write(file.fd, src, len);
            if (result < 0) return saveFileError(file, posix.getError());
            return result;
        }

        fn setBufferMode(file: *RedirectedFile, mode: RedirectedFile.BufferMode) off_t {
            if (file.buf_mode == mode) return 0;
            if (flush(file) < 0) return -1;
            file.buf_mode = mode;
            return 0;
        }

        fn flush(file: *RedirectedFile) off_t {
            const content = file.previewBuffer();
            if (content.len == 0) return 0;
            const result: off_t = switch (file.buf_mode) {
                .write => writeRaw(file, content.ptr, @intCast(content.len)),
                .read => @intCast(content.len),
            };
            file.clearBuffer();
            return result;
        }

        fn bufferUntil(file: *RedirectedFile, delimiter: u8) callconv(.c) off_t {
            if (setBufferMode(file, .read) < 0) return 0;
            var checked_len: usize = 0;
            while (true) {
                // look for delimiter
                const content = file.previewBuffer();
                for (checked_len..content.len) |i| {
                    if (content[i] == delimiter) {
                        return @intCast(i + 1);
                    }
                } else if (file.eof) {
                    return @intCast(content.len);
                } else {
                    checked_len = content.len;
                    // retrieve more data
                    if (bufferMore(file) < 0) return -1;
                }
            }
        }

        fn bufferMore(file: *RedirectedFile) callconv(.c) off_t {
            if (setBufferMode(file, .read) < 0) return 0;
            const buf = file.prepareBuffer() catch return 0;
            const result = readRaw(file, buf.ptr, @intCast(buf.len));
            if (result < 0) return -1;
            _ = file.replenishBuffer(null, @intCast(result));
            return result;
        }

        fn getLine(file: *RedirectedFile) callconv(.c) ?[*:0]u8 {
            const result = bufferUntil(file, '\n');
            if (result <= 0) return null;
            var buf = file.previewBuffer();
            const end: usize = @intCast(result);
            _ = file.consumeBuffer(null, end);
            if (end == buf.len) {
                // end of file
                buf.len += 1;
                buf[end] = 0;
            } else {
                buf[end - 1] = 0;
            }
            return @ptrCast(buf.ptr);
        }

        fn addRedirectedFile(fd: c_int, oflags: O) !*std.c.FILE {
            if (fd <= 0) return error.InvalidFileDescriptor;
            const file = try c_allocator.create(RedirectedFile);
            errdefer c_allocator.destroy(file);
            file.* = .{
                .fd = fd,
                .flags = oflags,
            };
            try RedirectedFile.list.append(c_allocator, file);
            return @ptrCast(file);
        }

        fn removeRedirectedFile(file: *RedirectedFile) void {
            file.freeBuffer();
            if (!file.proxy) {
                for (RedirectedFile.list.items, 0..) |item, i| {
                    if (item == file) {
                        _ = RedirectedFile.list.orderedRemove(i);
                        break;
                    }
                }
                c_allocator.destroy(file);
            }
        }

        fn getRedirectedFile(s: *std.c.FILE) callconv(.c) ?*RedirectedFile {
            const sc: *stdio_h.FILE = @ptrCast(@alignCast(s));
            return RedirectedFile.cast(s) orelse find: {
                if (os == .windows) {
                    // fileno doesn't always work on Windows
                    var fd: c_int = 0;
                    while (fd <= 2) : (fd += 1) {
                        const std_s: *std.c.FILE = @ptrCast(stdio_h.__acrt_iob_func(@intCast(fd)));
                        if (s == std_s) break :find getStdProxy(fd);
                    }
                } else {
                    const fd = stdio_h.fileno(sc);
                    if (fd >= 0 and fd <= 2) break :find getStdProxy(fd);
                }
                break :find null;
            };
        }

        fn getStdProxy(fd: c_int) callconv(.c) *RedirectedFile {
            const index: usize = @intCast(fd);
            const file = &std_proxies[index];
            return file;
        }

        fn saveFileError(file: *RedirectedFile, err: anytype) c_int {
            const T = @TypeOf(err);
            switch (@typeInfo(T)) {
                .int => file.errno = err,
                .@"enum" => file.errno = @intFromEnum(err),
                .enum_literal => {
                    const err_enum = @as(std.c.E, err);
                    file.errno = @intFromEnum(err_enum);
                },
                else => @compileError("Unexpected"),
            }
            return -1;
        }

        fn decodeOpenMode(mode: [*:0]const u8) O {
            var oflags: O = .{};
            if (mode[0] == 'r') {
                oflags.ACCMODE = if (mode[1] == '+') .RDWR else .RDONLY;
            } else if (mode[0] == 'w') {
                oflags.ACCMODE = if (mode[1] == '+') .RDWR else .WRONLY;
                oflags.CREAT = true;
                oflags.TRUNC = true;
            } else if (mode[0] == 'a') {
                oflags.ACCMODE = if (mode[1] == '+') .RDWR else .WRONLY;
                oflags.CREAT = true;
                oflags.APPEND = true;
            }
            return oflags;
        }

        var std_proxies: [3]RedirectedFile = .{
            .{ .fd = 0, .proxy = true, .flags = .{ .ACCMODE = .RDONLY } },
            .{ .fd = 1, .proxy = true, .flags = .{ .ACCMODE = .WRONLY } },
            .{ .fd = 2, .proxy = true, .flags = .{ .ACCMODE = .WRONLY } },
        };

        const Self = @This();
        pub const Original = struct {
            pub var clearerr: *const @TypeOf(Self.clearerr) = undefined;
            pub var getc: *const @TypeOf(Self.getc) = undefined;
            pub var getchar: *const @TypeOf(Self.getchar) = undefined;
            pub var fclose: *const @TypeOf(Self.fclose) = undefined;
            pub var fdopen: *const @TypeOf(Self.fdopen) = undefined;
            pub var feof: *const @TypeOf(Self.feof) = undefined;
            pub var ferror: *const @TypeOf(Self.ferror) = undefined;
            pub var fflush: *const @TypeOf(Self.fflush) = undefined;
            pub var fgetc: *const @TypeOf(Self.fgetc) = undefined;
            pub var fgetpos: *const @TypeOf(Self.fgetpos) = undefined;
            pub var fgets: *const @TypeOf(Self.fgets) = undefined;
            pub var fopen: *const @TypeOf(Self.fopen) = undefined;
            pub var fputc: *const @TypeOf(Self.fputc) = undefined;
            pub var fputs: *const @TypeOf(Self.fputs) = undefined;
            pub var fread: *const @TypeOf(Self.fread) = undefined;
            pub var fseek: *const @TypeOf(Self.fseek) = undefined;
            pub var fsetpos: *const @TypeOf(Self.fsetpos) = undefined;
            pub var ftell: *const @TypeOf(Self.ftell) = undefined;
            pub var fwrite: *const @TypeOf(Self.fwrite) = undefined;
            pub var perror: *const @TypeOf(Self.perror) = undefined;
            pub var putc: *const @TypeOf(Self.putc) = undefined;
            pub var putchar: *const @TypeOf(Self.putchar) = undefined;
            pub var puts: *const @TypeOf(Self.puts) = undefined;
            pub var rewind: *const @TypeOf(Self.rewind) = undefined;
            pub var setbuf: *const @TypeOf(Self.setbuf) = undefined;
            pub var setvbuf: *const @TypeOf(Self.setvbuf) = undefined;
            pub var ungetc: *const @TypeOf(Self.ungetc) = undefined;

            pub extern var vfprintf_orig: *const @TypeOf(Self.vfprintf_hook);
            pub extern var vprintf_orig: *const @TypeOf(Self.vprintf_hook);
            pub extern var fprintf_orig: *const @TypeOf(Self.fprintf_hook);
            pub extern var printf_orig: *const @TypeOf(Self.printf_hook);
            pub extern var vfscanf_orig: *const @TypeOf(Self.vfscanf_hook);
            pub extern var vscanf_orig: *const @TypeOf(Self.vscanf_hook);
            pub extern var fscanf_orig: *const @TypeOf(Self.fscanf_hook);
            pub extern var scanf_orig: *const @TypeOf(Self.scanf_hook);
        };
        pub const calling_convention = std.builtin.CallingConvention.c;
    };
}

pub fn LibcNonIOSubsitute(comptime redirector: type) type {
    return struct {
        pub fn getenv(name: [*:0]const u8) callconv(.c) ?[*:0]const u8 {
            var list: [*:null]?[*:0]const u8 = undefined;
            var bytes: [*:0]const u8 = undefined;
            var count: usize = undefined;
            var len: usize = undefined;
            if (redirector.environ(&list, &bytes, &count, &len)) {
                const name_s = name[0..std.mem.len(name)];
                if (count != 0) {
                    for (0..count - 1) |i| {
                        const line = list[i].?;
                        const line_s = line[0..std.mem.len(line)];
                        if (std.mem.startsWith(u8, line_s, name_s) and line_s[name_s.len] == '=') {
                            return line[name_s.len + 1 ..];
                        }
                    }
                }
                return null;
            }
            return Original.getenv(name);
        }

        const Self = @This();
        pub const Original = struct {
            pub var getenv: *const @TypeOf(Self.getenv) = undefined;
        };
        pub const calling_convention = std.builtin.CallingConvention.c;
    };
}

pub fn LinuxLibcSubstitute(comptime redirector: type) type {
    return struct {
        const libc = LibcSubstitute(redirector);

        // hooks implemented in C
        pub extern fn __vfprintf_chk_hook() callconv(.c) void;
        pub extern fn __vprintf_chk_hook() callconv(.c) void;
        pub extern fn __fprintf_chk_hook() callconv(.c) void;
        pub extern fn __printf_chk_hook() callconv(.c) void;
        pub extern fn __isoc99_vfscanf_hook() callconv(.c) void;
        pub extern fn __isoc99_vscanf_hook() callconv(.c) void;
        pub extern fn __isoc99_fscanf_hook() callconv(.c) void;
        pub extern fn __isoc99_scanf_hook() callconv(.c) void;

        const Self = @This();
        pub const Original = struct {
            pub extern var __vfprintf_chk_orig: *const @TypeOf(Self.__vfprintf_chk_hook);
            pub extern var __vprintf_chk_orig: *const @TypeOf(Self.__vprintf_chk_hook);
            pub extern var __fprintf_chk_orig: *const @TypeOf(Self.__fprintf_chk_hook);
            pub extern var __printf_chk_orig: *const @TypeOf(Self.__printf_chk_hook);
            pub extern var __isoc99_vfscanf_orig: *const @TypeOf(Self.__isoc99_vfscanf_hook);
            pub extern var __isoc99_vscanf_orig: *const @TypeOf(Self.__isoc99_vscanf_hook);
            pub extern var __isoc99_fscanf_orig: *const @TypeOf(Self.__isoc99_fscanf_hook);
            pub extern var __isoc99_scanf_orig: *const @TypeOf(Self.__isoc99_scanf_hook);
        };
        pub const calling_convention = std.builtin.CallingConvention.c;
    };
}

pub fn Win32LibcSubsitute(comptime redirector: type) type {
    return struct {
        const posix = PosixSubstitute(redirector);
        const libc = LibcSubstitute(redirector);
        const win32 = Win32Substitute(redirector);

        pub const lseeki64 = posix.lseek64;

        pub fn _findclose(handle: isize) callconv(.c) c_int {
            const d: *std.c.DIR = @ptrFromInt(@as(usize, @bitCast(handle)));
            if (RedirectedDir.cast(d)) |dir| {
                _ = posix.close(dir.fd);
                c_allocator.destroy(dir);
                return 0;
            }
            return Original._findclose(handle);
        }

        pub fn _findfirst32(filespec: [*:0]const u8, info: *FindData32) callconv(.c) isize {
            const handle = opendir(filespec);
            if (handle < 0) return -1;
            if (handle > 0) {
                if (_findnext32(handle, info) != 0) {
                    _ = _findclose(handle);
                    return -1;
                }
                return handle;
            }
            return Original._findfirst32(filespec, info);
        }

        pub fn _findfirst64(filespec: [*:0]const u8, info: *FindData64) callconv(.c) isize {
            const handle = opendir(filespec);
            if (handle < 0) return -1;
            if (handle > 0) {
                if (_findnext64(handle, info) != 0) {
                    _ = _findclose(handle);
                    return -1;
                }
                return handle;
            }
            return Original._findfirst64(filespec, info);
        }

        pub fn _findnext32(handle: isize, info: *FindData32) callconv(.c) c_int {
            const dir: *std.c.DIR = @ptrFromInt(@as(usize, @bitCast(handle)));
            if (RedirectedDir.cast(dir)) |_| {
                return readdirT(FindData32, dir, info);
            }
            return Original._findnext32(handle, info);
        }

        pub fn _findnext64(handle: isize, info: *FindData64) callconv(.c) c_int {
            const dir: *std.c.DIR = @ptrFromInt(@as(usize, @bitCast(handle)));
            if (RedirectedDir.cast(dir)) |_| {
                return readdirT(FindData64, dir, info);
            }
            return Original._findnext64(handle, info);
        }

        pub fn _open_osfhandle(handle: win32.HANDLE) callconv(.c) c_int {
            const fd = win32.toDescriptor(handle);
            if (win32.isPrivateDescriptor(fd)) {
                return fd;
            }
            return Original._open_osfhandle(handle);
        }

        pub fn _get_osfhandle(fd: c_int) callconv(.c) win32.HANDLE {
            if (win32.isPrivateDescriptor(fd)) {
                return win32.fromDescriptor(fd);
            }
            return Original._get_osfhandle(fd);
        }

        pub extern fn __stdio_common_vfprintf_hook() callconv(.c) void;
        pub extern fn __stdio_common_vfscanf_hook() callconv(.c) void;

        fn getPath(filespec: [*:0]const u8) !?[:0]const u8 {
            const len = std.mem.len(filespec);
            if (std.mem.endsWith(u8, filespec[0..len], "\\*")) {
                return try c_allocator.dupeZ(u8, filespec[0 .. len - 2]);
            }
            return null;
        }

        fn opendir(filespec: [*:0]const u8) isize {
            if (redirector.Host.isRedirecting(.open)) {
                if (getPath(filespec) catch return -1) |path| {
                    defer c_allocator.free(path);
                    const flags: O = .{ .DIRECTORY = true };
                    const flags_int: @typeInfo(O).@"struct".backing_integer.? = @bitCast(flags);
                    var result: c_int = undefined;
                    if (redirector.open(path, flags_int, 0, &result)) {
                        if (result > 0) {
                            if (c_allocator.create(RedirectedDir)) |dir| {
                                dir.* = .{ .fd = result };
                                return @bitCast(@intFromPtr(dir));
                            } else |_| {}
                        }
                        return -1;
                    }
                }
            }
            return 0;
        }

        fn readdirT(comptime T: type, dir: *std.c.DIR, info: *T) c_int {
            if (posix.readdir(dir)) |dirent| {
                info.attributes = 0;
                info.time_create = 0;
                info.time_access = 0;
                info.time_write = 0;
                info.size = 0;
                const name: [*:0]const u8 = @ptrCast(&dirent.name[0]);
                const len = @min(std.mem.len(name), @sizeOf(@FieldType(T, "name")) - 1);
                @memcpy(info.name[0..len], name[0..len]);
                info.name[len] = 0;
                return 0;
            } else {
                return -1;
            }
        }

        const FindData32 = extern struct {
            attributes: u32,
            time_create: i32,
            time_access: i32,
            time_write: i32,
            size: u32,
            name: [260]u8,
        };
        const FindData64 = extern struct {
            attributes: u32,
            time_create: i64,
            time_access: i64,
            time_write: i64,
            size: u64,
            name: [260]u8,
        };

        const A_NORMAL = 0x00;
        const A_RDONLY = 0x01;
        const A_HIDDEN = 0x02;
        const A_SYSTEM = 0x04;
        const A_SUBDIR = 0x10;
        const A_ARCH = 0x20;

        const Self = @This();
        pub const Original = struct {
            pub var lseeki64: *const @TypeOf(Self.lseeki64) = undefined;
            pub var _findclose: *const @TypeOf(Self._findclose) = undefined;
            pub var _findfirst32: *const @TypeOf(Self._findfirst32) = undefined;
            pub var _findfirst64: *const @TypeOf(Self._findfirst64) = undefined;
            pub var _findnext32: *const @TypeOf(Self._findnext32) = undefined;
            pub var _findnext64: *const @TypeOf(Self._findnext64) = undefined;
            pub var _open_osfhandle: *const @TypeOf(Self._open_osfhandle) = undefined;
            pub var _get_osfhandle: *const @TypeOf(Self._get_osfhandle) = undefined;

            pub extern var __stdio_common_vfprintf_orig: *const @TypeOf(Self.__stdio_common_vfprintf_hook);
            pub extern var __stdio_common_vfscanf_orig: *const @TypeOf(Self.__stdio_common_vfscanf_hook);
        };
        pub const calling_convention = std.builtin.CallingConvention.c;
    };
}

pub fn Win32ThreadSubsitute(comptime redirector: type) type {
    return struct {
        const posix = PosixSubstitute(redirector);

        pub fn _beginthread(start_routine: *const fn (?*anyopaque) callconv(.c) void, stack_size: c_uint, arg: ?*anyopaque) callconv(.c) usize {
            const instance = redirector.Host.getInstance();
            const info = c_allocator.create(ThreadInfo) catch {
                posix.setError(@intFromEnum(std.c.E.ACCES));
                return std.math.maxInt(usize);
            };
            info.* = .{
                .proc = start_routine,
                .arg = arg,
                .instance = instance,
            };
            return Original._beginthread(&setThreadContext, stack_size, info);
        }

        pub fn _beginthreadex(security: ?*anyopaque, stack_size: c_uint, start_routine: *const fn (?*anyopaque) callconv(WINAPI) c_uint, arg: ?*anyopaque, initflag: c_uint, thrdaddr: *c_uint) callconv(.c) usize {
            const instance = redirector.Host.getInstance();
            const info = c_allocator.create(ThreadInfo) catch {
                posix.setError(@intFromEnum(std.c.E.ACCES));
                return std.math.maxInt(usize);
            };
            info.* = .{
                .proc = start_routine,
                .arg = arg,
                .instance = instance,
            };
            return Original._beginthreadex(security, stack_size, &setThreadContextEx, info, initflag, thrdaddr);
        }

        fn setThreadContext(ptr: ?*anyopaque) callconv(.c) void {
            const info: *ThreadInfo = @ptrCast(@alignCast(ptr.?));
            const proc: *const fn (?*anyopaque) callconv(.c) void = @ptrCast(@alignCast(info.proc));
            const arg = info.arg;
            const instance = info.instance;
            c_allocator.destroy(info);
            redirector.Host.initializeThread(instance) catch unreachable;
            defer redirector.Host.deinitializeThread(instance) catch {};
            proc(arg);
        }

        fn setThreadContextEx(ptr: ?*anyopaque) callconv(WINAPI) c_uint {
            const info: *ThreadInfo = @ptrCast(@alignCast(ptr.?));
            const proc: *const fn (?*anyopaque) callconv(.c) c_uint = @ptrCast(@alignCast(info.proc));
            const arg = info.arg;
            const instance = info.instance;
            c_allocator.destroy(info);
            redirector.Host.initializeThread(instance) catch unreachable;
            defer redirector.Host.deinitializeThread(instance) catch {};
            return proc(arg);
        }

        const WINAPI: std.builtin.CallingConvention = if (builtin.cpu.arch == .x86) .{ .x86_stdcall = .{} } else .c;

        const Self = @This();
        pub const Original = struct {
            pub var _beginthread: *const @TypeOf(Self._beginthread) = undefined;
            pub var _beginthreadex: *const @TypeOf(Self._beginthreadex) = undefined;
        };
        pub const calling_convention = std.builtin.CallingConvention.c;
    };
}

pub fn Win32Substitute(comptime redirector: type) type {
    return struct {
        pub fn CloseHandle(handle: HANDLE) callconv(WINAPI) BOOL {
            if (isTemporaryHandle(handle)) {
                destroyTemporaryHandle(handle);
                return TRUE;
            }
            const fd = toDescriptor(handle);
            var result: c_int = undefined;
            if (redirector.close(fd, &result)) {
                return saveError(result);
            }
            return Original.CloseHandle(handle);
        }

        pub fn CreateDirectory(
            path: LPCSTR,
            security_attributes: *SECURITY_ATTRIBUTES,
        ) callconv(WINAPI) BOOL {
            if (CreateDirectoryX(path, security_attributes)) |rv| return rv;
            return Original.CreateDirectory(path, security_attributes);
        }

        pub fn CreateDirectoryW(
            path: LPCWSTR,
            security_attributes: *SECURITY_ATTRIBUTES,
        ) callconv(WINAPI) BOOL {
            if (CreateDirectoryX(path, security_attributes)) |rv| return rv;
            return Original.CreateDirectoryW(path, security_attributes);
        }

        fn CreateDirectoryX(
            path: anytype,
            _: *SECURITY_ATTRIBUTES,
        ) ?BOOL {
            if (redirector.Host.isRedirecting(.mkdir)) {
                var converter = Wtf8Converter.init(.{});
                defer converter.deinit();
                const path_wtf8 = converter.convertTo(path) catch return FALSE;
                var result: c_int = undefined;
                if (redirector.mkdir(path_wtf8, 0, &result)) {
                    return saveError(result);
                }
            }
            return null;
        }

        pub fn CreateFile(
            path: LPCSTR,
            desired_access: DWORD,
            share_mode: DWORD,
            security_attributes: *SECURITY_ATTRIBUTES,
            create_disposition: DWORD,
            flags_and_attributes: DWORD,
            template_file: HANDLE,
        ) callconv(WINAPI) ?HANDLE {
            if (CreateFileX(
                path,
                desired_access,
                share_mode,
                security_attributes,
                create_disposition,
                flags_and_attributes,
                template_file,
            )) |rv| return rv;
            return Original.CreateFile(path, desired_access, share_mode, security_attributes, create_disposition, flags_and_attributes, template_file);
        }

        pub fn CreateFileW(
            path: LPCWSTR,
            desired_access: DWORD,
            share_mode: DWORD,
            security_attributes: *SECURITY_ATTRIBUTES,
            create_disposition: DWORD,
            flags_and_attributes: DWORD,
            template_file: HANDLE,
        ) callconv(WINAPI) ?HANDLE {
            if (CreateFileX(
                path,
                desired_access,
                share_mode,
                security_attributes,
                create_disposition,
                flags_and_attributes,
                template_file,
            )) |rv| return rv;
            return Original.CreateFileW(path, desired_access, share_mode, security_attributes, create_disposition, flags_and_attributes, template_file);
        }

        fn CreateFileX(
            path: anytype,
            desired_access: DWORD,
            _: DWORD,
            _: *SECURITY_ATTRIBUTES,
            create_disposition: DWORD,
            _: DWORD,
            _: HANDLE,
        ) ??HANDLE {
            if (redirector.Host.isRedirecting(.open)) {
                var converter = Wtf8Converter.init(.{});
                defer converter.deinit();
                const path_wtf8 = converter.convertTo(path) catch return std.os.windows.INVALID_HANDLE_VALUE;
                const flags = translate: {
                    var oflags: O = switch (create_disposition) {
                        std.os.windows.CREATE_ALWAYS => .{ .CREAT = true, .TRUNC = true },
                        std.os.windows.CREATE_NEW => .{ .CREAT = true, .EXCL = true },
                        std.os.windows.OPEN_ALWAYS => .{ .CREAT = true },
                        std.os.windows.OPEN_EXISTING => .{},
                        std.os.windows.TRUNCATE_EXISTING => .{ .TRUNC = true },
                        else => .{},
                    };
                    const r_access = (desired_access & std.os.windows.GENERIC_READ) != 0;
                    const w_access = (desired_access & std.os.windows.GENERIC_WRITE) != 0;
                    if (r_access) {
                        oflags.ACCMODE = if (w_access) .RDWR else .RDONLY;
                    } else if (w_access) {
                        oflags.ACCMODE = .WRONLY;
                    }
                    const oflags_int: i32 = @bitCast(oflags);
                    break :translate oflags_int;
                };
                const mode = 0;
                var fd: c_int = undefined;
                if (redirector.open(path_wtf8, flags, mode, &fd)) {
                    if (fd < 0) {
                        _ = saveError(fd);
                        return @as(?HANDLE, null);
                    }
                    return fromDescriptor(fd);
                }
            }
            return null;
        }

        pub fn CreateFileMapping(
            handle: HANDLE,
            security_attributes: *SECURITY_ATTRIBUTES,
            protect: DWORD,
            max_size_high: DWORD,
            max_size_low: DWORD,
            name: ?[*:0]const u8,
        ) callconv(WINAPI) ?HANDLE {
            if (isPrivateHandle(handle)) {
                return std.os.windows.INVALID_HANDLE_VALUE;
            }
            return Original.CreateFileMapping(handle, security_attributes, protect, max_size_high, max_size_low, name);
        }

        pub fn CreateSymbolicLink(path: LPCSTR, target: LPCSTR, flags: DWORD) callconv(WINAPI) BOOL {
            if (CreateSymbolicLinkX(path, target, flags)) |rv| return rv;
            return Original.CreateSymbolicLink(path, target, flags);
        }

        pub fn CreateSymbolicLinkW(path: LPCWSTR, target: LPCWSTR, flags: DWORD) callconv(WINAPI) BOOL {
            if (CreateSymbolicLinkX(path, target, flags)) |rv| return rv;
            return Original.CreateSymbolicLinkW(path, target, flags);
        }

        fn CreateSymbolicLinkX(path: anytype, target: anytype, _: DWORD) ?BOOL {
            if (redirector.Host.isRedirecting(.symlink)) {
                var converter = Wtf8Converter.init(.{});
                defer converter.deinit();
                const path_wtf8 = converter.convertTo(path) catch return FALSE;
                const target_wtf8 = converter.convertTo(target) catch return FALSE;
                var result: c_int = undefined;
                if (redirector.symlink(target_wtf8, path_wtf8, &result)) {
                    return saveError(result);
                }
            }
            return null;
        }

        pub fn DeleteFile(path: LPCSTR) callconv(WINAPI) BOOL {
            if (DeleteFileX(path)) |rv| return rv;
            return Original.DeleteFile(path);
        }

        pub fn DeleteFileW(path: LPCWSTR) callconv(WINAPI) BOOL {
            if (DeleteFileX(path)) |rv| return rv;
            return Original.DeleteFileW(path);
        }

        fn DeleteFileX(path: anytype) ?BOOL {
            if (redirector.Host.isRedirecting(.unlink)) {
                var converter = Wtf8Converter.init(.{});
                defer converter.deinit();
                const path_wtf8 = converter.convertTo(path) catch return FALSE;
                var result: c_int = undefined;
                if (redirector.unlink(path_wtf8, &result)) {
                    return saveError(result);
                }
            }
            return null;
        }

        pub fn GetFileAttributes(path: LPCSTR) callconv(WINAPI) DWORD {
            if (GetFileAttributesX(path)) |rv| return rv;
            return Original.GetFileAttributes(path);
        }

        pub fn GetFileAttributesW(path: LPCWSTR) callconv(WINAPI) DWORD {
            if (GetFileAttributesX(path)) |rv| return rv;
            return Original.GetFileAttributesW(path);
        }

        fn GetFileAttributesX(path: anytype) ?DWORD {
            if (redirector.Host.isRedirecting(.stat)) {
                var converter = Wtf8Converter.init(.{});
                defer converter.deinit();
                const path_wtf8 = converter.convertTo(path) catch return std.os.windows.INVALID_FILE_ATTRIBUTES;
                var result: c_int = undefined;
                var stat: Stat = undefined;
                if (redirector.stat(path_wtf8, &stat, &result)) {
                    if (result == 0) {
                        return inferAttributes(stat);
                    } else {
                        return std.os.windows.INVALID_FILE_ATTRIBUTES;
                    }
                }
            }
            return null;
        }

        pub fn GetFileInformationByHandle(
            handle: HANDLE,
            file_information: *BY_HANDLE_FILE_INFORMATION,
        ) callconv(WINAPI) BOOL {
            const fd = toDescriptor(handle);
            var stat: std.os.wasi.filestat_t = undefined;
            var result: c_int = undefined;
            if (redirector.fstatT(std.os.wasi.filestat_t, fd, &stat, &result)) {
                if (result < 0) return saveError(result);
                file_information.* = .{
                    .dwFileAttributes = switch (stat.filetype) {
                        .DIRECTORY => std.os.windows.FILE_ATTRIBUTE_DIRECTORY,
                        .SYMBOLIC_LINK => std.os.windows.FILE_ATTRIBUTE_REPARSE_POINT,
                        else => std.os.windows.FILE_ATTRIBUTE_NORMAL,
                    },
                    .nFileIndexLow = @truncate(stat.ino),
                    .nFileIndexHigh = @truncate(stat.ino >> 32),
                    .nFileSizeLow = @truncate(stat.size),
                    .nFileSizeHigh = @truncate(stat.size >> 32),
                    .nNumberOfLinks = @intCast(stat.nlink),
                    .ftCreationTime = std.os.windows.nanoSecondsToFileTime(stat.ctim),
                    .ftLastAccessTime = std.os.windows.nanoSecondsToFileTime(stat.atim),
                    .ftLastWriteTime = std.os.windows.nanoSecondsToFileTime(stat.mtim),
                    .dwVolumeSerialNumber = 0,
                };
                return TRUE;
            }
            return Original.GetFileInformationByHandle(handle, file_information);
        }

        pub fn GetFileSize(handle: HANDLE, size_high: ?*DWORD) callconv(WINAPI) DWORD {
            const fd = toDescriptor(handle);
            var stat: std.os.wasi.filestat_t = undefined;
            var result: c_int = undefined;
            if (redirector.fstatT(std.os.wasi.filestat_t, fd, &stat, &result)) {
                if (result < 0) {
                    _ = saveError(result);
                    return windows_h.INVALID_FILE_SIZE;
                }
                _ = windows_h.SetLastError(0);
                if (size_high) |ptr| ptr.* = @truncate(stat.size >> 32);
                return @truncate(stat.size);
            }
            return Original.GetFileSize(handle, size_high);
        }

        pub fn GetFileSizeEx(handle: HANDLE, size: *LARGE_INTEGER) callconv(WINAPI) BOOL {
            const fd = toDescriptor(handle);
            var stat: std.os.wasi.filestat_t = undefined;
            var result: c_int = undefined;
            if (redirector.fstatT(std.os.wasi.filestat_t, fd, &stat, &result)) {
                if (result < 0) return saveError(result);
                _ = windows_h.SetLastError(0);
                size.* = @intCast(stat.size);
                return TRUE;
            }
            return Original.GetFileSizeEx(handle, size);
        }

        pub fn GetHandleInformation(handle: HANDLE, flags: *DWORD) callconv(WINAPI) BOOL {
            if (isPrivateHandle(handle)) {
                flags.* = 0;
                return TRUE;
            }
            return Original.GetHandleInformation(handle, flags);
        }

        pub fn LockFile(
            handle: HANDLE,
            offset_low: DWORD,
            offset_high: DWORD,
            len_low: DWORD,
            len_high: DWORD,
        ) callconv(WINAPI) BOOL {
            const fd = toDescriptor(handle);
            const lock = createLockStruct(.{ offset_low, offset_high }, .{ len_low, len_high }, F.WRLCK);
            var result: c_int = undefined;
            if (redirector.fcntl(fd, F.SETLK, @intFromPtr(&lock), &result)) {
                return saveError(result);
            }
            return Original.LockFile(handle, offset_low, offset_high, len_low, len_high);
        }

        pub fn LockFileEx(
            handle: HANDLE,
            flags: DWORD,
            reserved: DWORD,
            len_low: DWORD,
            len_high: DWORD,
            overlapped: ?*OVERLAPPED,
        ) callconv(WINAPI) BOOL {
            const fd = toDescriptor(handle);
            if (isPrivateDescriptor(fd)) {
                signalBeginning(overlapped);
                defer signalCompletion(overlapped);
                const lock = createLockStruct(.{ 0, 0 }, .{ len_low, len_high }, if ((flags & windows_h.LOCKFILE_EXCLUSIVE_LOCK) != 0) F.WRLCK else F.RDLCK);
                var result: c_int = undefined;
                _ = redirector.fcntl(fd, F.SETLK, @intFromPtr(&lock), &result);
                return saveError(result);
            }
            return Original.LockFileEx(handle, flags, reserved, len_low, len_high, overlapped);
        }

        pub fn MoveFile(path: LPCSTR, new_path: LPCSTR) callconv(WINAPI) BOOL {
            if (MoveFileExX(path, new_path, 0)) |rv| return rv;
            return Original.MoveFile(path, new_path);
        }

        pub fn MoveFileW(path: LPCWSTR, new_path: LPCWSTR) callconv(WINAPI) BOOL {
            if (MoveFileExX(path, new_path, 0)) |rv| return rv;
            return Original.MoveFileW(path, new_path);
        }

        pub fn MoveFileEx(path: LPCSTR, new_path: LPCSTR, flags: DWORD) callconv(WINAPI) BOOL {
            if (MoveFileExX(path, new_path, flags)) |rv| return rv;
            return Original.MoveFileEx(path, new_path, flags);
        }

        pub fn MoveFileExW(path: LPCWSTR, new_path: LPCWSTR, flags: DWORD) callconv(WINAPI) BOOL {
            if (MoveFileExX(path, new_path, flags)) |rv| return rv;
            return Original.MoveFileExW(path, new_path, flags);
        }

        pub fn MoveFileExX(path: anytype, new_path: anytype, _: DWORD) ?BOOL {
            if (redirector.Host.isRedirecting(.rename)) {
                var converter = Wtf8Converter.init(.{});
                defer converter.deinit();
                const path_wtf8 = converter.convertTo(path) catch return FALSE;
                const new_path_wtf8 = converter.convertTo(new_path) catch return FALSE;
                var result: c_int = undefined;
                if (redirector.rename(path_wtf8, new_path_wtf8, &result)) {
                    return saveError(result);
                }
            }
            return null;
        }

        pub fn NtClose(handle: HANDLE) callconv(WINAPI) NTSTATUS {
            if (isTemporaryHandle(handle)) {
                destroyTemporaryHandle(handle);
                return .SUCCESS;
            }
            const fd = toDescriptor(handle);
            var result: c_int = undefined;
            if (redirector.close(fd, &result)) {
                return if (result == 0) .SUCCESS else .INVALID_HANDLE;
            }
            return Original.NtClose(handle);
        }

        pub fn NtCreateFile(
            handle: *HANDLE,
            desired_access: ACCESS_MASK,
            object_attributes: *OBJECT_ATTRIBUTES,
            io_status_block: *IO_STATUS_BLOCK,
            allocation_size: ?*LARGE_INTEGER,
            file_attributes: ULONG,
            share_access: ULONG,
            create_disposition: ULONG,
            create_options: ULONG,
            ea_buffer: ?*anyopaque,
            ea_length: ULONG,
        ) callconv(WINAPI) NTSTATUS {
            const dirfd: c_int = if (object_attributes.RootDirectory) |dh| toDescriptor(dh) else fd_cwd;
            const dir_op = (create_options & std.os.windows.FILE_DIRECTORY_FILE) != 0;
            const object_name = object_attributes.ObjectName;
            const name_len = @divExact(object_name.Length, 2);
            const path = object_name.Buffer.?[0..name_len];
            var result: c_int = undefined;
            if (isPrivateDescriptor(dirfd) or redirector.Host.isRedirecting(.any)) {
                var converter = Wtf8Converter.init(.{ .save_error = false });
                defer converter.deinit();
                const path_wtf8 = converter.convertTo(path) catch return .NO_MEMORY;
                if ((desired_access & std.os.windows.DELETE) != 0) {
                    // a delete or rename operation--remember the path for NtSetInformationFile()
                    if (isPrivateDescriptor(dirfd)) {
                        handle.* = createTemporaryHandle(path_wtf8, dirfd, dir_op) catch return .NO_MEMORY;
                        io_status_block.Information = windows_h.FILE_CREATED;
                        return .SUCCESS;
                    }
                } else if (dir_op and create_disposition == std.os.windows.FILE_CREATE) {
                    // creating a directory
                    if (redirector.mkdirat(dirfd, path_wtf8, 0, &result)) {
                        if (result < 0) return .ACCESS_DENIED;
                        handle.* = createTemporaryHandle(path_wtf8, dirfd, dir_op) catch return .NO_MEMORY;
                        io_status_block.Information = windows_h.FILE_CREATED;
                        return .SUCCESS;
                    }
                } else if (create_options == std.os.windows.FILE_OPEN_REPARSE_POINT | std.os.windows.FILE_SYNCHRONOUS_IO_NONALERT) {
                    // reading a link
                    const buf = c_allocator.alloc(u8, 4096) catch return .NO_MEMORY;
                    if (redirector.readlinkat(dirfd, path_wtf8, buf.ptr, @intCast(buf.len - 1), &result)) {
                        if (result < 0) return .ACCESS_DENIED;
                        const len: usize = @intCast(result);
                        buf[len] = 0;
                        handle.* = createTemporaryHandle(path_wtf8, dirfd, buf) catch return .NO_MEMORY;
                        io_status_block.Information = windows_h.FILE_CREATED;
                    }
                    return .SUCCESS;
                } else {
                    var oflags: O = switch (create_disposition) {
                        std.os.windows.FILE_SUPERSEDE => .{ .CREAT = true, .TRUNC = true },
                        std.os.windows.FILE_CREATE => .{ .CREAT = true },
                        std.os.windows.FILE_OPEN => .{},
                        std.os.windows.FILE_OPEN_IF => .{ .CREAT = true },
                        std.os.windows.FILE_OVERWRITE => .{ .CREAT = true, .TRUNC = true },
                        std.os.windows.FILE_OVERWRITE_IF => .{ .CREAT = true, .TRUNC = true },
                        else => .{},
                    };
                    const r_access = (desired_access & std.os.windows.GENERIC_READ) != 0;
                    const w_access = (desired_access & std.os.windows.GENERIC_WRITE) != 0;
                    if (r_access) {
                        oflags.ACCMODE = if (w_access) .RDWR else .RDONLY;
                    } else if (w_access) {
                        oflags.ACCMODE = .WRONLY;
                    }
                    oflags.DIRECTORY = dir_op;
                    const oflags_int: u32 = @bitCast(oflags);
                    var fd: c_int = undefined;
                    if (redirector.openat(dirfd, path_wtf8, @intCast(oflags_int), 0, &fd)) {
                        if (fd < 0) return .OBJECT_PATH_NOT_FOUND;
                        handle.* = fromDescriptor(fd);
                        io_status_block.Information = switch (create_disposition) {
                            std.os.windows.FILE_SUPERSEDE => windows_h.FILE_SUPERSEDED,
                            std.os.windows.FILE_CREATE => windows_h.FILE_CREATED,
                            std.os.windows.FILE_OPEN, std.os.windows.FILE_OPEN_IF => windows_h.FILE_OPENED,
                            std.os.windows.FILE_OVERWRITE, std.os.windows.FILE_OVERWRITE_IF => windows_h.FILE_OVERWRITTEN,
                            else => windows_h.FILE_OPENED,
                        };
                        return .SUCCESS;
                    }
                }
            }
            if (isPrivateDescriptor(dirfd)) return .ACCESS_DENIED;
            return Original.NtCreateFile(handle, desired_access, object_attributes, io_status_block, allocation_size, file_attributes, share_access, create_disposition, create_options, ea_buffer, ea_length);
        }

        pub fn NtFsControlFile(
            handle: HANDLE,
            event: ?HANDLE,
            apc_routine: ?IO_APC_ROUTINE,
            apc_context: ?*anyopaque,
            io_status_block: *IO_STATUS_BLOCK,
            fs_control_code: ULONG,
            input_buffer: ?*const anyopaque,
            input_buffer_length: ULONG,
            output_buffer: ?*anyopaque,
            output_buffer_length: ULONG,
        ) callconv(WINAPI) NTSTATUS {
            const w = std.os.windows;
            if (isPrivateHandle(handle)) {
                var converter = Wtf8Converter.init(.{ .save_error = false });
                defer converter.deinit();
                switch (fs_control_code) {
                    w.FSCTL_GET_REPARSE_POINT => {
                        const info = getTemporaryHandleInfo(handle) orelse return .ACCESS_DENIED;
                        const src_path_wtf8: [*:0]const u8 = @ptrCast(info.buffer.?);
                        const src_path = converter.convertFrom(src_path_wtf8) catch return .NO_MEMORY;
                        // copy path into reparse buffer
                        const reparse_struct: *w.REPARSE_DATA_BUFFER = @ptrCast(@alignCast(output_buffer.?));
                        const buf: *w.SYMBOLIC_LINK_REPARSE_BUFFER = @ptrCast(@alignCast(&reparse_struct.DataBuffer[0]));
                        const dest_path: [*]WCHAR = @ptrCast(&buf.PathBuffer[0]);
                        const bytes_avail: usize = output_buffer_length - (@intFromPtr(dest_path) - @intFromPtr(output_buffer.?));
                        const len = @min(src_path.len, (bytes_avail >> 1) - 1);
                        @memcpy(dest_path[0..len], src_path[0..len]);
                        dest_path[len] = 0;
                        buf.SubstituteNameOffset = 0;
                        buf.SubstituteNameLength = @intCast(len << 1);
                        buf.PrintNameOffset = 0;
                        buf.PrintNameLength = 0;
                        buf.Flags = 0;
                        const buf_len = @intFromPtr(&dest_path[len + 1]) - @intFromPtr(buf);
                        reparse_struct.ReparseTag = w.IO_REPARSE_TAG_SYMLINK;
                        reparse_struct.ReparseDataLength = @intCast(buf_len);
                        reparse_struct.Reserved = 0;
                        return .SUCCESS;
                    },
                    w.FSCTL_SET_REPARSE_POINT => {
                        const reparse_struct: *const w.REPARSE_DATA_BUFFER = @ptrCast(@alignCast(input_buffer.?));
                        switch (reparse_struct.ReparseTag) {
                            w.IO_REPARSE_TAG_SYMLINK => {
                                const buf: *const w.SYMBOLIC_LINK_REPARSE_BUFFER = @ptrCast(@alignCast(&reparse_struct.DataBuffer[0]));
                                const offset: usize = buf.SubstituteNameOffset >> 1;
                                const len: usize = buf.SubstituteNameLength >> 1;
                                const path = init: {
                                    const ws: [*]const WCHAR = @ptrCast(&buf.PathBuffer[0]);
                                    break :init ws[offset .. offset + len];
                                };
                                const path_wtf8 = converter.convertTo(path) catch return .NO_MEMORY;
                                const fd = toDescriptor(handle);
                                var fd_path_buf: [128]u8 = undefined;
                                const fd_path = std.fmt.bufPrintZ(&fd_path_buf, fd_format_string, .{fd}) catch unreachable;
                                var result: c_int = undefined;
                                if (redirector.symlink(path_wtf8, fd_path, &result) and result >= 0) {
                                    return .SUCCESS;
                                }
                            },
                            else => {},
                        }
                    },
                    else => {},
                }
                return .ACCESS_DENIED;
            }
            return Original.NtFsControlFile(handle, event, apc_routine, apc_context, io_status_block, fs_control_code, input_buffer, input_buffer_length, output_buffer, output_buffer_length);
        }

        pub fn NtLockFile(
            handle: HANDLE,
            event: ?HANDLE,
            apc_routine: ?*IO_APC_ROUTINE,
            apc_context: *anyopaque,
            io_status_block: *IO_STATUS_BLOCK,
            offset: *const LARGE_INTEGER,
            len: *const LARGE_INTEGER,
            key: ?*ULONG,
            fail_immediately: BOOLEAN,
            exclusive: BOOLEAN,
        ) callconv(WINAPI) NTSTATUS {
            const fd = toDescriptor(handle);
            const lock = createLockStruct(offset, len, if (exclusive != 0) F.WRLCK else F.RDLCK);
            var result: c_int = undefined;
            if (redirector.fcntl(fd, F.SETLK, @intFromPtr(&lock), &result)) {
                const status: NTSTATUS = if (result == 0) .SUCCESS else .LOCK_NOT_GRANTED;
                const status_int = @intFromEnum(status);
                io_status_block.Information = status_int;
                if (apc_routine) |f| {
                    f.*(apc_context, io_status_block, status_int);
                }
                return status;
            }
            return Original.NtLockFile(handle, event, apc_routine, apc_context, io_status_block, offset, len, key, fail_immediately, exclusive);
        }

        pub fn NtQueryDirectoryFile(
            handle: HANDLE,
            event: ?HANDLE,
            apc_routine: ?IO_APC_ROUTINE,
            apc_context: ?*anyopaque,
            io_status_block: *IO_STATUS_BLOCK,
            file_information: *anyopaque,
            length: ULONG,
            file_information_class: FILE_INFORMATION_CLASS,
            return_single_entry: BOOLEAN,
            file_name: ?*UNICODE_STRING,
            restart_scan: BOOLEAN,
        ) callconv(WINAPI) NTSTATUS {
            const dirfd = toDescriptor(handle);
            if (isPrivateDescriptor(dirfd)) {
                const file_information_classes: [3]struct { id: FILE_INFORMATION_CLASS, T: type } = .{
                    .{ .id = .FileDirectoryInformation, .T = std.os.windows.FILE_DIRECTORY_INFORMATION },
                    .{ .id = .FileBothDirectoryInformation, .T = std.os.windows.FILE_BOTH_DIR_INFORMATION },
                    .{ .id = .FileNamesInformation, .T = windows_h.FILE_NAMES_INFORMATION },
                };
                inline for (file_information_classes) |cls| {
                    if (cls.id == file_information_class) break;
                } else return .NOT_IMPLEMENTED;
                if (restart_scan == TRUE) {
                    var seek_result: off64_t = undefined;
                    _ = redirector.lseek64(dirfd, 0, std.c.SEEK.SET, &seek_result);
                    if (seek_result != 0) return .INVALID_HANDLE;
                }
                var stb = std.heap.stackFallback(1024 * 8, c_allocator);
                const allocator = stb.get();
                const src_buffer = allocator.alloc(u8, length) catch return .NO_MEMORY;
                defer allocator.free(src_buffer);
                var result: c_int = undefined;
                _ = redirector.getdentsT(std.os.wasi.dirent_t, dirfd, src_buffer.ptr, length, &result);
                if (result < 0) return .NO_MORE_FILES;
                const src_used: usize = @intCast(result);
                const src_name_offset = @sizeOf(std.os.wasi.dirent_t);
                const buffer: [*]u8 = @ptrCast(file_information);
                var src_offset: usize = 0;
                var offset: usize = 0;
                var next_pos: off64_t = 0;
                var more: bool = false;
                inline for (file_information_classes) |cls| {
                    if (cls.id == file_information_class) {
                        const NtDirent = cls.T;
                        var prev_entry: ?*align(2) NtDirent = null;
                        while (src_offset + src_name_offset < src_used) {
                            const src_entry: *align(1) std.os.wasi.dirent_t = @ptrCast(&src_buffer[src_offset]);
                            const entry: *align(2) NtDirent = @ptrCast(@alignCast(&buffer[offset]));
                            const wtf8_name_len: usize = src_entry.namlen;
                            const wtf8_name: [*]const u8 = @ptrCast(&src_buffer[src_offset + src_name_offset]);
                            const src_name = std.unicode.wtf8ToWtf16LeAlloc(allocator, wtf8_name[0..wtf8_name_len]) catch continue;
                            const reclen = @sizeOf(NtDirent) + src_name.len * 2;
                            if (offset + reclen >= length) {
                                // retrieved too much data--reposition cursor before exiting
                                var seek_result: off64_t = undefined;
                                _ = redirector.lseek64(dirfd, next_pos, std.c.SEEK.SET, &seek_result);
                                more = true;
                                break;
                            }
                            if (prev_entry) |ptr| ptr.NextEntryOffset = @intCast(@intFromPtr(entry) - @intFromPtr(ptr));
                            entry.* = std.mem.zeroes(NtDirent);
                            entry.FileIndex = @truncate(src_entry.next);
                            entry.FileNameLength = @intCast(src_name.len * 2);
                            const name: [*]u16 = @ptrCast(&entry.FileName[0]);
                            @memcpy(name[0..src_name.len], src_name);
                            name[src_name.len] = 0;
                            if (@hasField(NtDirent, "FileAttributes")) {
                                entry.FileAttributes = switch (src_entry.type) {
                                    .DIRECTORY => std.os.windows.FILE_ATTRIBUTE_DIRECTORY,
                                    .SYMBOLIC_LINK => std.os.windows.FILE_ATTRIBUTE_REPARSE_POINT,
                                    else => std.os.windows.FILE_ATTRIBUTE_NORMAL,
                                };
                            }
                            src_offset += src_name_offset + wtf8_name_len;
                            offset += reclen;
                            next_pos = @intCast(src_entry.next);
                            prev_entry = entry;
                        }
                        break;
                    }
                } else unreachable;
                const status: NTSTATUS = if (offset > 0) .SUCCESS else .NO_MORE_FILES;
                io_status_block.Information = offset;
                io_status_block.u.Status = status;
                return status;
            }
            return Original.NtQueryDirectoryFile(handle, event, apc_routine, apc_context, io_status_block, file_information, length, file_information_class, return_single_entry, file_name, restart_scan);
        }

        pub fn NtQueryInformationFile(
            handle: HANDLE,
            io_status_block: *IO_STATUS_BLOCK,
            file_information: *anyopaque,
            length: ULONG,
            file_information_class: FILE_INFORMATION_CLASS,
        ) callconv(WINAPI) NTSTATUS {
            const fd = toDescriptor(handle);
            var stat: std.os.wasi.filestat_t = undefined;
            var result: c_int = undefined;
            if (redirector.fstatT(std.os.wasi.filestat_t, fd, &stat, &result)) {
                const copy = struct {
                    fn basic(d: *std.os.windows.FILE_BASIC_INFORMATION, s: std.os.wasi.filestat_t) void {
                        d.* = .{
                            .FileAttributes = switch (s.filetype) {
                                .DIRECTORY => std.os.windows.FILE_ATTRIBUTE_DIRECTORY,
                                else => std.os.windows.FILE_ATTRIBUTE_NORMAL,
                            },
                            .LastAccessTime = std.os.windows.toSysTime(s.atim),
                            .LastWriteTime = std.os.windows.toSysTime(s.mtim),
                            .ChangeTime = std.os.windows.toSysTime(s.ctim),
                            .CreationTime = std.os.windows.toSysTime(s.ctim),
                        };
                    }

                    fn internal(d: *std.os.windows.FILE_INTERNAL_INFORMATION, s: std.os.wasi.filestat_t) void {
                        d.* = .{ .IndexNumber = @intCast(s.ino) };
                    }

                    fn name(d: *std.os.windows.FILE_NAME_INFORMATION, n: []const u8) void {
                        d.FileNameLength = @intCast(n.len);
                        const buf: [*]u16 = @ptrCast(&d.FileName[0]);
                        _ = std.unicode.wtf8ToWtf16Le(buf[0..n.len], n) catch unreachable;
                        buf[n.len] = 0;
                    }

                    fn standard(d: *std.os.windows.FILE_STANDARD_INFORMATION, s: std.os.wasi.filestat_t) void {
                        d.* = .{
                            .AllocationSize = @intCast(std.mem.alignForward(u64, s.size, 4096)),
                            .EndOfFile = @intCast(s.size),
                            .NumberOfLinks = @intCast(s.nlink),
                            .DeletePending = TRUE,
                            .Directory = if (s.filetype == .DIRECTORY) TRUE else FALSE,
                        };
                    }

                    fn unsupported(d: anytype) void {
                        d.* = std.mem.zeroes(@TypeOf(d.*));
                    }
                };
                switch (file_information_class) {
                    .FileAllInformation => {
                        const info: *std.os.windows.FILE_ALL_INFORMATION = @ptrCast(@alignCast(file_information));
                        copy.unsupported(&info.AccessInformation);
                        copy.unsupported(&info.AlignmentInformation);
                        copy.basic(&info.BasicInformation, stat);
                        copy.unsupported(&info.EaInformation);
                        copy.internal(&info.InternalInformation, stat);
                        copy.unsupported(&info.ModeInformation);
                        copy.unsupported(&info.PositionInformation);
                        copy.standard(&info.StandardInformation, stat);
                        const name: ?[]u8 = get: {
                            const struct_size = @sizeOf(@TypeOf(info.*));
                            if (length > struct_size) {
                                var wtf8_buf: [128]u8 = undefined;
                                const n = std.fmt.bufPrintZ(&wtf8_buf, fd_format_string, .{fd}) catch unreachable;
                                // copy it if it fits
                                if (n.len <= length - struct_size) break :get n;
                            }
                            break :get null;
                        };
                        if (name) |n| {
                            copy.name(&info.NameInformation, n);
                        } else {
                            copy.unsupported(&info.NameInformation);
                            return .BUFFER_OVERFLOW;
                        }
                    },
                    .FileBasicInformation => {
                        const info: *std.os.windows.FILE_BASIC_INFORMATION = @ptrCast(@alignCast(file_information));
                        copy.basic(info, stat);
                    },
                    .FileInternalInformation => {
                        const info: *std.os.windows.FILE_INTERNAL_INFORMATION = @ptrCast(@alignCast(file_information));
                        copy.internal(info, stat);
                    },
                    .FileNameInformation => {
                        const info: *std.os.windows.FILE_NAME_INFORMATION = @ptrCast(@alignCast(file_information));
                        const name: ?[]u8 = get: {
                            const struct_size = @sizeOf(@TypeOf(info.*));
                            if (length > struct_size) {
                                var wtf8_buf: [128]u8 = undefined;
                                const n = std.fmt.bufPrintZ(&wtf8_buf, fd_format_string, .{fd}) catch unreachable;
                                // copy it if it fits
                                if (n.len <= length - struct_size) break :get n;
                            }
                            break :get null;
                        };
                        if (name) |n| {
                            copy.name(info, n);
                        } else {
                            copy.unsupported(info);
                            return .BUFFER_OVERFLOW;
                        }
                    },
                    .FileStandardInformation => {
                        const info: *std.os.windows.FILE_STANDARD_INFORMATION = @ptrCast(@alignCast(file_information));
                        copy.standard(info, stat);
                    },
                    else => return .ACCESS_DENIED,
                }
                return .SUCCESS;
            }
            return Original.NtQueryInformationFile(handle, io_status_block, file_information, length, file_information_class);
        }

        pub fn NtQueryObject(
            handle: HANDLE,
            object_information_class: OBJECT_INFORMATION_CLASS,
            object_information: LPVOID,
            object_information_length: ULONG,
            return_length: ?*ULONG,
        ) callconv(WINAPI) NTSTATUS {
            const fd = toDescriptor(handle);
            if (isPrivateDescriptor(fd)) {
                switch (object_information_class) {
                    .ObjectNameInformation => {
                        var wtf8_buf: [128]u8 = undefined;
                        const name = std.fmt.bufPrintZ(&wtf8_buf, fd_format_string, .{fd}) catch unreachable;
                        const name_offset = @sizeOf(OBJECT_NAME_INFORMATION);
                        if (object_information_length > @sizeOf(OBJECT_NAME_INFORMATION)) {
                            const info: *OBJECT_NAME_INFORMATION = @ptrCast(@alignCast(object_information));
                            const info_bytes: [*]u8 = @ptrCast(object_information);
                            const name_buf: [*]WCHAR = @ptrCast(@alignCast(info_bytes[name_offset..]));
                            const max_len: usize = object_information_length - name_offset - 2;
                            if (name.len * 2 > max_len) return .BUFFER_OVERFLOW;
                            const len = @max(name.len * 2, max_len);
                            _ = std.unicode.wtf8ToWtf16Le(name_buf[0..name.len], name) catch unreachable;
                            name_buf[name.len] = 0;
                            info.Name = .{
                                .Buffer = name_buf,
                                .Length = @intCast(len),
                                .MaximumLength = @intCast(max_len),
                            };
                        }
                        if (return_length) |ptr| ptr.* = @intCast(name_offset + (name.len + 1) * 2);
                        return .SUCCESS;
                    },
                    else => return .INVALID_HANDLE,
                }
            }
            return Original.NtQueryObject(handle, object_information_class, object_information, object_information_length, return_length);
        }

        pub fn NtSetInformationFile(
            handle: HANDLE,
            io_status_block: *IO_STATUS_BLOCK,
            file_information: LPVOID,
            length: ULONG,
            file_information_class: FILE_INFORMATION_CLASS,
        ) callconv(WINAPI) NTSTATUS {
            if (isPrivateHandle(handle)) {
                const info = getTemporaryHandleInfo(handle) orelse return .ACCESS_DENIED;
                var converter = Wtf8Converter.init(.{ .save_error = false });
                defer converter.deinit();
                var result: c_int = undefined;
                switch (file_information_class) {
                    .FileDispositionInformationEx, .FileDispositionInformation => {
                        // an unlink or rmdir operation
                        const flags: c_int = if (info.is_dir) AT.REMOVEDIR else 0;
                        const handled = redirector.unlinkat(info.dirfd, info.path, flags, &result);
                        if (!handled or result < 0) return .CANNOT_DELETE;
                    },
                    inline .FileRenameInformation, .FileRenameInformationEx => |i| {
                        const INFO = switch (i) {
                            .FileRenameInformation => std.os.windows.FILE_RENAME_INFORMATION,
                            .FileRenameInformationEx => std.os.windows.FILE_RENAME_INFORMATION_EX,
                            else => unreachable,
                        };
                        const rename: *INFO = @ptrCast(@alignCast(file_information));
                        const new_dirfd: c_int = if (rename.RootDirectory) |dh| toDescriptor(dh) else fd_cwd;
                        const new_path = @as(LPCWSTR, @ptrCast(&rename.FileName))[0..(rename.FileNameLength / 2)];
                        const new_path_wtf8 = converter.convertTo(new_path) catch return .NO_MEMORY;
                        const handled = redirector.renameat(info.dirfd, info.path, new_dirfd, new_path_wtf8, &result);
                        if (!handled or result < 0) return .OBJECT_PATH_NOT_FOUND;
                    },
                    else => {},
                }
                return .SUCCESS;
            }
            return Original.NtSetInformationFile(handle, io_status_block, file_information, length, file_information_class);
        }

        pub fn NtUnlockFile(
            handle: HANDLE,
            io_status_block: *IO_STATUS_BLOCK,
            offset: *const LARGE_INTEGER,
            len: *const LARGE_INTEGER,
            key: ?*ULONG,
        ) callconv(WINAPI) NTSTATUS {
            const fd = toDescriptor(handle);
            const lock = createLockStruct(offset, len, F.UNLCK);
            var result: c_int = undefined;
            if (redirector.fcntl(fd, F.SETLK, @intFromPtr(&lock), &result)) {
                const status: NTSTATUS = if (result == 0) .SUCCESS else .LOCK_NOT_GRANTED;
                io_status_block.Information = @intFromEnum(status);
                return status;
            }
            return Original.NtUnlockFile(handle, io_status_block, offset, len, key);
        }

        pub fn ReadFile(
            handle: HANDLE,
            buffer: LPVOID,
            len: DWORD,
            read: *DWORD,
            overlapped: ?*OVERLAPPED,
        ) callconv(WINAPI) BOOL {
            const fd = toDescriptor(handle);
            if (isPrivateDescriptor(fd)) {
                const len_s = cast(off_t, len, true) catch return FALSE;
                var result: off_t = undefined;
                var done = false;
                signalBeginning(overlapped);
                defer signalCompletion(overlapped);
                if (isSeekable(fd)) {
                    if (extractOffset(overlapped)) |offset| {
                        var result64: off64_t = undefined;
                        _ = redirector.pread64(fd, @ptrCast(buffer), len_s, offset, &result64);
                        result = @intCast(result64);
                        if (result != -@as(off_t, @intFromEnum(std.c.E.SPIPE))) {
                            done = true;
                        } else {
                            addUnseekable(fd);
                        }
                    }
                }
                if (!done) {
                    _ = redirector.read(fd, @ptrCast(buffer), len_s, &result);
                }
                if (result < 0) return saveError(result);
                read.* = cast(DWORD, result, true) catch return FALSE;
                return TRUE;
            }
            return Original.ReadFile(handle, buffer, len, read, overlapped);
        }

        pub fn RemoveDirectory(path: LPCSTR) callconv(WINAPI) BOOL {
            if (RemoveDirectoryX(path)) |rv| return rv;
            return Original.RemoveDirectory(path);
        }

        pub fn RemoveDirectoryW(path: LPCWSTR) callconv(WINAPI) BOOL {
            if (RemoveDirectoryX(path)) |rv| return rv;
            return Original.RemoveDirectoryW(path);
        }

        fn RemoveDirectoryX(path: anytype) ?BOOL {
            if (redirector.Host.isRedirecting(.rmdir)) {
                var converter = Wtf8Converter.init(.{});
                defer converter.deinit();
                const path_wtf8 = converter.convertTo(path) catch return FALSE;
                var result: c_int = undefined;
                if (redirector.rmdir(path_wtf8, &result)) {
                    return saveError(result);
                }
            }
            return null;
        }

        pub fn SetFilePointer(
            handle: HANDLE,
            offset: LONG,
            offset_high: ?*LONG,
            method: DWORD,
        ) callconv(WINAPI) DWORD {
            const fd = toDescriptor(handle);
            var offset_long: off64_t = offset;
            if (offset_high) |ptr| offset_long |= @as(i64, ptr.*) << 32;
            var result: off64_t = undefined;
            const whence: c_int = @intCast(method);
            if (redirector.lseek64(fd, offset_long, whence, &result)) {
                if (result < 0) {
                    _ = saveError(result);
                    return windows_h.INVALID_SET_FILE_POINTER;
                }
                _ = windows_h.SetLastError(0);
                if (offset_high) |ptr| ptr.* = @truncate(result >> 32);
                return @truncate(@as(u64, @bitCast(result)));
            }
            return Original.SetFilePointer(handle, offset, offset_high, method);
        }

        pub fn SetFilePointerEx(
            handle: HANDLE,
            offset: LARGE_INTEGER,
            new_pos: ?*LARGE_INTEGER,
            method: DWORD,
        ) callconv(WINAPI) BOOL {
            const fd = toDescriptor(handle);
            const whence: c_int = @intCast(method);
            var result: off64_t = undefined;
            if (redirector.lseek64(fd, offset, whence, &result)) {
                if (result < 0) return saveError(result);
                if (new_pos) |ptr| ptr.* = result;
                return TRUE;
            }
            return Original.SetFilePointerEx(handle, offset, new_pos, method);
        }

        pub fn SetHandleInformation(handle: HANDLE, mask: DWORD, flags: DWORD) callconv(WINAPI) BOOL {
            if (isPrivateHandle(handle)) {
                return FALSE;
            }
            return Original.SetHandleInformation(handle, mask, flags);
        }

        pub fn UnlockFile(
            handle: HANDLE,
            offset_low: DWORD,
            offset_high: DWORD,
            len_low: DWORD,
            len_high: DWORD,
        ) callconv(WINAPI) BOOL {
            const fd = toDescriptor(handle);
            const lock = createLockStruct(.{ offset_low, offset_high }, .{ len_low, len_high }, F.UNLCK);
            var result: c_int = undefined;
            if (redirector.fcntl(fd, F.SETLK, @intFromPtr(&lock), &result)) {
                return saveError(result);
            }
            return Original.UnlockFile(handle, offset_low, offset_high, len_low, len_high);
        }

        pub fn UnlockFileEx(
            handle: HANDLE,
            flags: DWORD,
            len_low: DWORD,
            len_high: DWORD,
            overlapped: *OVERLAPPED,
        ) callconv(WINAPI) BOOL {
            const fd = toDescriptor(handle);
            if (isPrivateDescriptor(fd)) {
                signalBeginning(overlapped);
                defer signalCompletion(overlapped);
                const lock = createLockStruct(.{ 0, 0 }, .{ len_low, len_high }, F.UNLCK);
                var result: c_int = undefined;
                _ = redirector.fcntl(fd, F.SETLK, @intFromPtr(&lock), &result);
                return saveError(result);
            }
            return Original.UnlockFileEx(handle, flags, len_low, len_high, overlapped);
        }

        pub fn WriteFile(
            handle: HANDLE,
            buffer: LPCVOID,
            len: DWORD,
            written: *DWORD,
            overlapped: ?*OVERLAPPED,
        ) callconv(WINAPI) BOOL {
            const fd = toDescriptor(handle);
            if (isPrivateDescriptor(fd)) {
                const len_s = cast(off_t, len, true) catch return FALSE;
                var result: off_t = undefined;
                var done = false;
                signalBeginning(overlapped);
                defer signalCompletion(overlapped);
                if (isSeekable(fd)) {
                    if (extractOffset(overlapped)) |offset| {
                        if (offset != -1) {
                            var result64: off64_t = undefined;
                            _ = redirector.pwrite64(fd, @ptrCast(buffer), len_s, offset, &result64);
                            result = @intCast(result64);
                            if (result != -@as(off_t, @intFromEnum(std.c.E.SPIPE))) {
                                done = true;
                            } else {
                                addUnseekable(fd);
                            }
                        } else {
                            var seek_result64: off64_t = undefined;
                            _ = redirector.lseek64(fd, 0, 2, &seek_result64);
                        }
                    }
                }
                if (!done) {
                    _ = redirector.write(fd, @ptrCast(buffer), len_s, &result);
                }
                if (result < 0) return saveError(result);
                written.* = cast(DWORD, result, true) catch return FALSE;
                return TRUE;
            }
            return Original.WriteFile(handle, buffer, len, written, overlapped);
        }

        fn toDescriptor(handle: HANDLE) c_int {
            if (handle == std.os.windows.INVALID_HANDLE_VALUE) return -1;
            return inline for (0..3) |i| {
                if (handle == std_stream.get(i)) break @intCast(i);
            } else std.math.cast(c_int, @intFromPtr(handle) >> 1) orelse -1;
        }

        fn fromDescriptor(fd: c_int) HANDLE {
            if (fd < 0) return std.os.windows.INVALID_HANDLE_VALUE;
            return inline for (0..3) |i| {
                if (fd == @as(c_int, @intCast(i))) break std_stream.get(i);
            } else @ptrFromInt(@as(usize, @intCast(fd << 1)));
        }

        fn isPrivateHandle(handle: HANDLE) bool {
            const fd = toDescriptor(handle);
            return isPrivateDescriptor(fd);
        }

        fn isPrivateDescriptor(fd: c_int) bool {
            return redirector.isPrivateDescriptor(fd);
        }

        fn cast(comptime T: type, value: anytype, comptime set_error: bool) !T {
            return std.math.cast(T, value) orelse fail: {
                if (set_error) {
                    _ = windows_h.SetLastError(windows_h.ERROR_INVALID_PARAMETER);
                }
                break :fail error.IntegerOverflow;
            };
        }

        fn saveError(result: anytype) BOOL {
            const code = translateError(result);
            if (code == 0) {
                return TRUE;
            } else {
                _ = windows_h.SetLastError(code);
                return FALSE;
            }
        }

        fn translateError(result: anytype) DWORD {
            const T = @TypeOf(result);
            const err: std.c.E = switch (@typeInfo(T)) {
                .@"enum" => result,
                .int => if (result >= 0) return 0 else convert: {
                    const num: u16 = @intCast(-result);
                    break :convert std.meta.intToEnum(std.c.E, num) catch .FAULT;
                },
                else => @compileError("Unexpected"),
            };
            return switch (err) {
                .SUCCESS => 0,
                .PERM => windows_h.ERROR_ACCESS_DENIED,
                .NOENT => windows_h.ERROR_FILE_NOT_FOUND,
                .BADF => windows_h.ERROR_INVALID_HANDLE,
                .NOMEM => windows_h.ERROR_NOT_ENOUGH_MEMORY,
                .ACCES => windows_h.ERROR_INVALID_ACCESS,
                .FAULT => windows_h.ERROR_INVALID_ADDRESS,
                .BUSY => windows_h.ERROR_BUSY,
                .NOTDIR => windows_h.ERROR_DIRECTORY,
                .NODEV => windows_h.ERROR_DEV_NOT_EXIST,
                .EXIST => windows_h.ERROR_FILE_EXISTS,
                .INVAL => windows_h.ERROR_BAD_ARGUMENTS,
                .NFILE, .MFILE => windows_h.ERROR_TOO_MANY_OPEN_FILES,
                .FBIG => windows_h.ERROR_FILE_TOO_LARGE,
                .NOSPC => windows_h.ERROR_DISK_FULL,
                .SPIPE => windows_h.ERROR_SEEK_ON_DEVICE,
                .NAMETOOLONG => windows_h.ERROR_INVALID_NAME,
                .NOLCK => windows_h.ERROR_LOCK_FAILED,
                .NOTEMPTY => windows_h.ERROR_DIR_NOT_EMPTY,
                else => windows_h.ERROR_BAD_ARGUMENTS,
            };
        }

        fn extractOffset(overlapped: ?*OVERLAPPED) ?off64_t {
            const ptr = overlapped orelse return null;
            const offset = ptr.DUMMYUNIONNAME.DUMMYSTRUCTNAME.Offset;
            const offset_high = ptr.DUMMYUNIONNAME.DUMMYSTRUCTNAME.OffsetHigh;
            if (offset == 0xffff_ffff and offset_high == 0xffff_ffff) return -1;
            const low = @as(u64, offset);
            const high = @as(u64, offset_high);
            return cast(off64_t, low | high << 32, true) catch null;
        }

        fn signalBeginning(overlapped: ?*OVERLAPPED) void {
            if (overlapped) |o| {
                if (o.hEvent) |e| _ = windows_h.ResetEvent(e);
            }
        }

        fn signalCompletion(overlapped: ?*OVERLAPPED) void {
            if (overlapped) |o| {
                if (o.hEvent) |e| _ = windows_h.SetEvent(e);
            }
        }

        fn createLockStruct(offset: anytype, len: anytype, lock_type: i16) Flock {
            // Flock may contain unused fields with no default value
            var flock: Flock = undefined;
            flock.type = lock_type;
            flock.whence = std.c.SEEK.SET;
            flock.start = decodeOffset(offset);
            flock.len = decodeOffset(len);
            flock.pid = 0;
            return flock;
        }

        fn decodeOffset(offset: anytype) i64 {
            const T = @TypeOf(offset);
            const value = switch (@typeInfo(T)) {
                .int => offset,
                .pointer => offset.*,
                .@"struct" => @as(u64, offset[0]) | @as(u64, offset[1]) << 32,
                else => @compileError("Unexpected: " ++ @typeName(T)),
            };
            return @intCast(value);
        }

        fn decodePath(path: []const u8) std.meta.Tuple(&.{ []const u8, c_int }) {
            if (std.mem.startsWith(u8, path, fd_path_prefix)) |index| {
                const subpath = path[index..];
                const slash_index = std.mem.indexOfScalar(u8, subpath, '\\') orelse subpath.len;
                const num_string = subpath[0..slash_index];
                const dirfd = std.fmt.parseInt(u8, num_string, 16) catch -1;
                return .{ subpath[slash_index..], dirfd };
            }
            return .{ path, -1 };
        }

        fn inferAttributes(stat: Stat) DWORD {
            var attributes: DWORD = 0;
            if ((stat.mode & std.c.W_OK) == 0) {
                attributes |= std.os.windows.FILE_ATTRIBUTE_READONLY;
            }
            if ((stat.mode & S.IFDIR) != 0) {
                attributes |= std.os.windows.FILE_ATTRIBUTE_DIRECTORY;
            }
            if (attributes == 0) {
                attributes = std.os.windows.FILE_ATTRIBUTE_NORMAL;
            }
            return attributes;
        }

        fn createTemporaryHandle(path: [*:0]const u8, dirfd: c_int, arg: anytype) !HANDLE {
            mutex.lock();
            defer mutex.unlock();
            var fd: c_int = fd_temp_min;
            for (temp_handle_list.items) |item| {
                if (item.fd >= fd) fd = item.fd + 1;
            }
            var is_dir = false;
            var buffer: ?[]u8 = null;
            switch (@TypeOf(arg)) {
                bool => is_dir = arg,
                []u8 => buffer = arg,
                else => unreachable,
            }
            try temp_handle_list.append(c_allocator, .{
                .fd = fd,
                .dirfd = dirfd,
                .is_dir = is_dir,
                .buffer = buffer,
                .path = try c_allocator.dupeZ(u8, path[0..std.mem.len(path)]),
            });
            return fromDescriptor(fd);
        }

        fn destroyTemporaryHandle(handle: HANDLE) void {
            mutex.lock();
            defer mutex.unlock();
            const fd = toDescriptor(handle);
            for (temp_handle_list.items, 0..) |item, i| {
                if (item.fd == fd) {
                    c_allocator.free(item.path);
                    if (item.buffer) |buf| c_allocator.free(buf);
                    _ = temp_handle_list.swapRemove(i);
                    break;
                }
            }
        }

        fn getTemporaryHandleInfo(handle: HANDLE) ?TemporaryHandleInfo {
            mutex.lock();
            defer mutex.unlock();
            const fd = toDescriptor(handle);
            return for (temp_handle_list.items) |item| {
                if (item.fd == fd) break item;
            } else null;
        }

        fn isTemporaryHandle(handle: HANDLE) bool {
            const fd = toDescriptor(handle);
            return fd >= fd_temp_min;
        }

        fn isSeekable(fd: c_int) bool {
            switch (fd) {
                0, 1, 2 => return true,
                else => if (unseekable_descriptor_list.items.len == 0) return true,
            }
            mutex.lock();
            defer mutex.unlock();
            return for (unseekable_descriptor_list.items) |ufd| {
                if (ufd == fd) break false;
            } else true;
        }

        fn addUnseekable(fd: c_int) void {
            mutex.lock();
            defer mutex.unlock();
            unseekable_descriptor_list.append(c_allocator, fd) catch {};
        }

        const TemporaryHandleInfo = struct {
            fd: c_int,
            dirfd: c_int,
            is_dir: bool,
            path: [:0]const u8,
            buffer: ?[]u8,
        };
<<<<<<< HEAD
        var temp_handle_mutex: std.Thread.Mutex = .{};
        var temp_handle_list: std.ArrayList(TemporaryHandleInfo) = .{};
=======
        var mutex: std.Thread.Mutex = .{};
        var temp_handle_list: std.ArrayListUnmanaged(TemporaryHandleInfo) = .empty;
        var unseekable_descriptor_list: std.ArrayListUnmanaged(c_int) = .empty;
>>>>>>> f384e3e0

        const fd_format_string = "\\\\??\\UNC\\dev\\fd\\{d}";
        const fd_path_prefix = fd_format_string[0 .. fd_format_string.len - 3];

        const std_stream = struct {
            var handles: [3]?HANDLE = .{ null, null, null };
            fn get(comptime index: usize) HANDLE {
                const ids = .{ std.os.windows.STD_INPUT_HANDLE, std.os.windows.STD_OUTPUT_HANDLE, std.os.windows.STD_ERROR_HANDLE };
                return handles[index] orelse find: {
                    const handle = std.os.windows.GetStdHandle(ids[index]) catch std.os.windows.INVALID_HANDLE_VALUE;
                    handles[index] = handle;
                    break :find handle;
                };
            }
        };

        const ACCESS_MASK = std.os.windows.ACCESS_MASK;
        const BOOL = std.os.windows.BOOL;
        const BOOLEAN = std.os.windows.BOOLEAN;
        const BY_HANDLE_FILE_INFORMATION = std.os.windows.BY_HANDLE_FILE_INFORMATION;
        const DWORD = std.os.windows.DWORD;
        const FILE_INFORMATION_CLASS = std.os.windows.FILE_INFORMATION_CLASS;
        const HANDLE = std.os.windows.HANDLE;
        const IO_STATUS_BLOCK = std.os.windows.IO_STATUS_BLOCK;
        const IO_APC_ROUTINE = std.os.windows.IO_APC_ROUTINE;
        const LARGE_INTEGER = std.os.windows.LARGE_INTEGER;
        const LONG = std.os.windows.LONG;
        const LPCSTR = std.os.windows.LPCSTR;
        const LPCVOID = std.os.windows.LPCVOID;
        const LPCWSTR = std.os.windows.LPCWSTR;
        const LPOVERLAPPED_COMPLETION_ROUTINE = std.os.windows.LPOVERLAPPED_COMPLETION_ROUTINE;
        const LPVOID = std.os.windows.LPVOID;
        const NTSTATUS = std.os.windows.NTSTATUS;
        const OBJECT_ATTRIBUTES = std.os.windows.OBJECT_ATTRIBUTES;
        const OBJECT_NAME_INFORMATION = std.os.windows.OBJECT_NAME_INFORMATION;
        const OBJECT_INFORMATION_CLASS = std.os.windows.OBJECT_INFORMATION_CLASS;
        const OVERLAPPED = std.os.windows.OVERLAPPED;
        const SECURITY_ATTRIBUTES = std.os.windows.SECURITY_ATTRIBUTES;
        const ULONG = std.os.windows.ULONG;
        const UNICODE_STRING = std.os.windows.UNICODE_STRING;
        const WCHAR = std.os.windows.WCHAR;
        const FALSE = std.os.windows.FALSE;
        const TRUE = std.os.windows.TRUE;
        const WINAPI: std.builtin.CallingConvention = if (builtin.cpu.arch == .x86) .{ .x86_stdcall = .{} } else .c;

        const Self = @This();
        pub const Original = struct {
            pub var CloseHandle: *const @TypeOf(Self.CloseHandle) = undefined;
            pub var CreateDirectory: *const @TypeOf(Self.CreateDirectory) = undefined;
            pub var CreateDirectoryW: *const @TypeOf(Self.CreateDirectoryW) = undefined;
            pub var CreateFile: *const @TypeOf(Self.CreateFile) = undefined;
            pub var CreateFileW: *const @TypeOf(Self.CreateFileW) = undefined;
            pub var CreateFileMapping: *const @TypeOf(Self.CreateFileMapping) = undefined;
            pub var CreateSymbolicLink: *const @TypeOf(Self.CreateSymbolicLink) = undefined;
            pub var CreateSymbolicLinkW: *const @TypeOf(Self.CreateSymbolicLinkW) = undefined;
            pub var DeleteFile: *const @TypeOf(Self.DeleteFile) = undefined;
            pub var DeleteFileW: *const @TypeOf(Self.DeleteFileW) = undefined;
            pub var GetFileAttributes: *const @TypeOf(Self.GetFileAttributes) = undefined;
            pub var GetFileAttributesW: *const @TypeOf(Self.GetFileAttributesW) = undefined;
            pub var GetFileInformationByHandle: *const @TypeOf(Self.GetFileInformationByHandle) = undefined;
            pub var GetFileSize: *const @TypeOf(Self.GetFileSize) = undefined;
            pub var GetFileSizeEx: *const @TypeOf(Self.GetFileSizeEx) = undefined;
            pub var GetHandleInformation: *const @TypeOf(Self.GetHandleInformation) = undefined;
            pub var LockFile: *const @TypeOf(Self.LockFile) = undefined;
            pub var LockFileEx: *const @TypeOf(Self.LockFileEx) = undefined;
            pub var MoveFile: *const @TypeOf(Self.MoveFile) = undefined;
            pub var MoveFileEx: *const @TypeOf(Self.MoveFileEx) = undefined;
            pub var MoveFileW: *const @TypeOf(Self.MoveFileW) = undefined;
            pub var MoveFileExW: *const @TypeOf(Self.MoveFileExW) = undefined;
            pub var NtClose: *const @TypeOf(Self.NtClose) = undefined;
            pub var NtCreateFile: *const @TypeOf(Self.NtCreateFile) = undefined;
            pub var NtFsControlFile: *const @TypeOf(Self.NtFsControlFile) = undefined;
            pub var NtLockFile: *const @TypeOf(Self.NtLockFile) = undefined;
            pub var NtQueryDirectoryFile: *const @TypeOf(Self.NtQueryDirectoryFile) = undefined;
            pub var NtQueryInformationFile: *const @TypeOf(Self.NtQueryInformationFile) = undefined;
            pub var NtQueryObject: *const @TypeOf(Self.NtQueryObject) = undefined;
            pub var NtSetInformationFile: *const @TypeOf(Self.NtSetInformationFile) = undefined;
            pub var NtUnlockFile: *const @TypeOf(Self.NtUnlockFile) = undefined;
            pub var ReadFile: *const @TypeOf(Self.ReadFile) = undefined;
            pub var RemoveDirectory: *const @TypeOf(Self.RemoveDirectory) = undefined;
            pub var RemoveDirectoryW: *const @TypeOf(Self.RemoveDirectoryW) = undefined;
            pub var SetFilePointer: *const @TypeOf(Self.SetFilePointer) = undefined;
            pub var SetFilePointerEx: *const @TypeOf(Self.SetFilePointerEx) = undefined;
            pub var SetHandleInformation: *const @TypeOf(Self.SetHandleInformation) = undefined;
            pub var UnlockFile: *const @TypeOf(Self.UnlockFile) = undefined;
            pub var UnlockFileEx: *const @TypeOf(Self.UnlockFileEx) = undefined;
            pub var WriteFile: *const @TypeOf(Self.WriteFile) = undefined;
        };
        pub const calling_convention = WINAPI;
    };
}

pub fn Win32NonIOSubstitute(comptime redirector: type) type {
    const win32 = Win32Substitute(redirector);

    return struct {
        pub fn CreateThread(
            thread_attributes: ?*SECURITY_ATTRIBUTES,
            stack_size: SIZE_T,
            start_address: LPTHREAD_START_ROUTINE,
            parameter: ?LPVOID,
            creation_flags: DWORD,
            thread_id: ?*DWORD,
        ) callconv(WINAPI) ?HANDLE {
            const instance = redirector.Host.getInstance();
            const info = c_allocator.create(ThreadInfo) catch {
                _ = win32.saveError(std.c.E.NOMEM);
                return null;
            };
            info.* = .{ .proc = start_address, .arg = parameter, .instance = instance };
            return Original.CreateThread(thread_attributes, stack_size, &setThreadContext, info, creation_flags, thread_id);
        }

        pub fn FreeEnvironmentStrings(ptr: LPSTR) callconv(WINAPI) BOOL {
            var list: [*:null]?[*:0]const u8 = undefined;
            var bytes: [*:0]const u8 = undefined;
            var count: usize = undefined;
            var len: usize = undefined;
            if (redirector.environ(&list, &bytes, &count, &len)) {
                return TRUE;
            }
            return Original.FreeEnvironmentStrings(ptr);
        }

        pub fn FreeEnvironmentStringsW(ptr: LPWSTR) callconv(WINAPI) BOOL {
            var list: [*:null]?[*:0]const u8 = undefined;
            var bytes: [*:0]const u8 = undefined;
            var count: usize = undefined;
            var len: usize = undefined;
            if (redirector.environ(&list, &bytes, &count, &len)) {
                var total: usize = 1;
                var p = ptr;
                while (true) {
                    const line_len = std.mem.len(p);
                    if (line_len == 0) break;
                    total += line_len + 1;
                    p = p[line_len + 1 ..];
                }
                c_allocator.free(ptr[0..total]);
                return TRUE;
            }
            return Original.FreeEnvironmentStringsW(ptr);
        }

        pub fn GetEnvironmentStrings() callconv(WINAPI) ?LPSTR {
            var list: [*:null]?[*:0]const u8 = undefined;
            var bytes: [*:0]const u8 = undefined;
            var count: usize = undefined;
            var len: usize = undefined;
            if (redirector.environ(&list, &bytes, &count, &len)) {
                if (count != 0) {
                    return @constCast(bytes);
                }
                return null;
            }
            return Original.GetEnvironmentStrings();
        }

        pub fn GetEnvironmentStringsW() callconv(WINAPI) ?LPWSTR {
            var list: [*:null]?[*:0]const u8 = undefined;
            var bytes: [*:0]const u8 = undefined;
            var count: usize = undefined;
            var len: usize = undefined;
            if (redirector.environ(&list, &bytes, &count, &len)) {
                const bytes_s = bytes[0..len];
                if (std.unicode.wtf8ToWtf16LeAlloc(c_allocator, bytes_s)) |bytes_w| {
                    return @ptrCast(bytes_w.ptr);
                } else |_| {}
                return null;
            }
            return Original.GetEnvironmentStringsW();
        }

        pub fn GetEnvironmentVariable(
            name: LPCSTR,
            buffer: ?LPSTR,
            size: DWORD,
        ) callconv(WINAPI) DWORD {
            if (GetEnvironmentVariableX(name, buffer, size)) |rv| return rv;
            return Original.GetEnvironmentVariable(name, buffer, size);
        }

        pub fn GetEnvironmentVariableW(
            name: LPCWSTR,
            buffer: ?LPWSTR,
            size: DWORD,
        ) callconv(WINAPI) DWORD {
            if (GetEnvironmentVariableX(name, buffer, size)) |rv| return rv;
            return Original.GetEnvironmentVariableW(name, buffer, size);
        }

        fn GetEnvironmentVariableX(
            name: anytype,
            buffer: anytype,
            size: DWORD,
        ) ?DWORD {
            var converter = Wtf8Converter.init(.{ .adjust_path = false });
            defer converter.deinit();
            const name_wtf8 = converter.convertTo(name) catch return 0;
            const name_s = name_wtf8[0..std.mem.len(name_wtf8)];
            var list: [*:null]?[*:0]const u8 = undefined;
            var bytes: [*:0]const u8 = undefined;
            var count: usize = undefined;
            var len: usize = undefined;
            if (redirector.environ(&list, &bytes, &count, &len)) {
                if (count > 0) {
                    for (0..count - 1) |i| {
                        const line = list[i].?;
                        const line_s: [:0]const u8 = @ptrCast(line[0..std.mem.len(line)]);
                        if (std.mem.startsWith(u8, line_s, name_s) and line_s[name_s.len] == '=') {
                            const value_wtf8 = line_s[name_s.len + 1 ..];
                            const CT = @TypeOf(name[0]);
                            const value = switch (CT) {
                                u8 => value_wtf8,
                                u16 => converter.convertFrom(value_wtf8) catch return 0,
                                else => unreachable,
                            };
                            if (size >= value.len + 1) {
                                if (buffer) |buf| {
                                    @memcpy(buf[0..value.len], value);
                                    buf[value.len] = 0;
                                }
                            }
                            return @intCast(value.len + 1);
                        }
                    }
                }
                windows_h.SetLastError(windows_h.ERROR_ENVVAR_NOT_FOUND);
                return 0;
            }
            return null;
        }

        fn setThreadContext(ptr: LPVOID) callconv(WINAPI) DWORD {
            const info: *ThreadInfo = @ptrCast(@alignCast(ptr));
            const proc: *const fn (?LPVOID) callconv(WINAPI) DWORD = @ptrCast(@alignCast(info.proc));
            const arg = info.arg;
            const instance = info.instance;
            c_allocator.destroy(info);
            redirector.Host.initializeThread(instance) catch unreachable;
            defer redirector.Host.deinitializeThread(instance) catch {};
            return proc(arg);
        }

        const BOOL = std.os.windows.BOOL;
        const DWORD = std.os.windows.DWORD;
        const HANDLE = std.os.windows.HANDLE;
        const LPTHREAD_START_ROUTINE = std.os.windows.LPTHREAD_START_ROUTINE;
        const LPCSTR = std.os.windows.LPCSTR;
        const LPCWSTR = std.os.windows.LPCWSTR;
        const LPSTR = std.os.windows.LPSTR;
        const LPVOID = std.os.windows.LPVOID;
        const LPWSTR = std.os.windows.LPWSTR;
        const SECURITY_ATTRIBUTES = std.os.windows.SECURITY_ATTRIBUTES;
        const SIZE_T = std.os.windows.SIZE_T;
        const WINAPI: std.builtin.CallingConvention = if (builtin.cpu.arch == .x86) .{ .x86_stdcall = .{} } else .c;
        const TRUE = std.os.windows.TRUE;
        const FALSE = std.os.windows.FALSE;

        const Self = @This();
        pub const Original = struct {
            pub var CreateThread: *const @TypeOf(Self.CreateThread) = undefined;
            pub var FreeEnvironmentStrings: *const @TypeOf(Self.FreeEnvironmentStrings) = undefined;
            pub var FreeEnvironmentStringsW: *const @TypeOf(Self.FreeEnvironmentStringsW) = undefined;
            pub var GetEnvironmentStrings: *const @TypeOf(Self.GetEnvironmentStrings) = undefined;
            pub var GetEnvironmentStringsW: *const @TypeOf(Self.GetEnvironmentStringsW) = undefined;
            pub var GetEnvironmentVariable: *const @TypeOf(Self.GetEnvironmentVariable) = undefined;
            pub var GetEnvironmentVariableW: *const @TypeOf(Self.GetEnvironmentVariableW) = undefined;
        };
        pub const calling_convention = WINAPI;
    };
}

const Wtf8Converter = struct {
    sfa: std.heap.StackFallbackAllocator(buffer_size),
    arena: std.heap.ArenaAllocator,
    allocator: std.mem.Allocator,
    save_error: bool,
    adjust_path: bool,

    pub const Options = struct {
        save_error: bool = true,
        adjust_path: bool = true,
    };

    const buffer_size = 1024;

    pub inline fn init(options: Options) @This() {
        var self: @This() = undefined;
        self.sfa = std.heap.stackFallback(buffer_size, c_allocator);
        self.arena = .init(self.sfa.get());
        self.allocator = self.arena.allocator();
        self.save_error = options.save_error;
        self.adjust_path = options.adjust_path;
        return self;
    }

    pub inline fn deinit(self: *@This()) void {
        self.arena.deinit();
    }

    pub fn convertTo(self: *@This(), s: anytype) ![*:0]const u8 {
        const T = @TypeOf(s);
        const original_slice = switch (@typeInfo(T).pointer.size) {
            .slice => s,
            .many, .c => s[0..std.mem.len(s)],
            else => unreachable,
        };
        const CT = @TypeOf(s[0]);
        var slice: [:0]u8 = switch (CT) {
            u8 => @ptrCast(@constCast(original_slice)),
            u16 => std.unicode.wtf16LeToWtf8AllocZ(self.allocator, original_slice) catch |err| {
                if (self.save_error) _ = windows_h.SetLastError(windows_h.ERROR_NOT_ENOUGH_MEMORY);
                return err;
            },
            else => @compileError("Unsupported type: " ++ @typeName(T)),
        };
        if (self.adjust_path) {
            if (std.mem.startsWith(u8, slice, "\\??\\")) {
                slice = slice[4..];
                if (std.mem.startsWith(u8, slice, "UNC\\")) {
                    slice = slice[2..];
                    if (T == u8) slice = try self.allocator.dupeZ(u8, slice[2..]);
                    slice[0] = '\\';
                }
            }
        }
        return slice.ptr;
    }

    pub fn convertFrom(self: *@This(), s: anytype) ![:0]const u16 {
        const T = @TypeOf(s);
        const original_slice = switch (@typeInfo(T).pointer.size) {
            .slice => s,
            .many, .c => s[0..std.mem.len(s)],
            else => unreachable,
        };
        return try std.unicode.wtf8ToWtf16LeAllocZ(self.allocator, original_slice);
    }
};

pub const HandlerVTable = init: {
    const redirector = SyscallRedirector(void);
    const len = count: {
        var count: usize = 0;
        for (std.meta.declarations(redirector)) |decl| {
            const T = @TypeOf(@field(redirector, decl.name));
            if (@typeInfo(T) == .@"fn") count += 1;
        }
        break :count count;
    };
    var fields: [len]std.builtin.Type.StructField = undefined;
    var index: usize = 0;
    for (std.meta.declarations(redirector)) |decl| {
        const T = @TypeOf(@field(redirector, decl.name));
        if (@typeInfo(T) == .@"fn") {
            fields[index] = .{
                .name = decl.name,
                .type = *const T,
                .default_value_ptr = null,
                .is_comptime = false,
                .alignment = @alignOf(T),
            };
            index += 1;
        }
    }
    break :init @Type(.{
        .@"struct" = .{
            .layout = .@"extern",
            .fields = &fields,
            .decls = &.{},
            .is_tuple = false,
        },
    });
};

pub fn getHandlerVtable(comptime Host: type) HandlerVTable {
    var vtable: HandlerVTable = undefined;
    const redirector = SyscallRedirector(Host);
    inline for (std.meta.declarations(redirector)) |decl| {
        const T = @TypeOf(@field(redirector, decl.name));
        if (@typeInfo(T) == .@"fn") {
            @field(vtable, decl.name) = &@field(redirector, decl.name);
        }
    }
    return vtable;
}

pub fn getHookTable(comptime Host: type, comptime redirect_io: bool) std.StaticStringMap(Entry) {
    const redirector = SyscallRedirector(Host);
    const list = if (redirect_io) switch (os) {
        .linux => .{
            PosixSubstitute(redirector),
            PthreadSubstitute(redirector),
            LibcSubstitute(redirector),
            LibcNonIOSubsitute(redirector),
            LinuxLibcSubstitute(redirector),
        },
        .darwin => .{
            PosixSubstitute(redirector),
            PthreadSubstitute(redirector),
            LibcSubstitute(redirector),
            LibcNonIOSubsitute(redirector),
        },
        .windows => .{
            PosixSubstitute(redirector),
            LibcSubstitute(redirector),
            LibcNonIOSubsitute(redirector),
            Win32LibcSubsitute(redirector),
            Win32Substitute(redirector),
            Win32NonIOSubstitute(redirector),
            Win32ThreadSubsitute(redirector),
        },
        else => .{},
    } else switch (os) {
        .darwin, .linux => .{
            PthreadSubstitute(redirector),
            LibcNonIOSubsitute(redirector),
        },
        .windows => .{
            PthreadSubstitute(redirector),
            LibcNonIOSubsitute(redirector),
            Win32NonIOSubstitute(redirector),
            Win32ThreadSubsitute(redirector),
        },
        else => .{},
    };
    const extra = if (redirect_io and os == .linux) 1 else 0;
    const len = init: {
        var total: usize = extra;
        inline for (list) |Sub| {
            const decls = std.meta.declarations(Sub.Original);
            total += decls.len;
        }
        break :init total;
    };
    var table: [len]std.meta.Tuple(&.{ []const u8, Entry }) = undefined;
    if (redirect_io) {
        // make vtable available through the hook table
        table[0] = .{ "__sc_vtable", .{
            .handler = &getHandlerVtable(Host),
            .original = undefined,
        } };
    }
    var index: usize = extra;
    inline for (list) |Sub| {
        const decls = std.meta.declarations(Sub.Original);
        inline for (decls) |decl| {
            const w_suffix = std.mem.endsWith(u8, decl.name, "_orig");
            const name = if (w_suffix) decl.name[0 .. decl.name.len - 5] else decl.name;
            const handler_name = if (w_suffix) name ++ "_hook" else name;
            const HandlerType = @TypeOf(@field(Sub, handler_name));
            const handle_cc = @typeInfo(HandlerType).@"fn".calling_convention;
            if (!std.meta.eql(handle_cc, Sub.calling_convention)) {
                @compileError("Handler with wrong calling convention: " ++ handler_name);
            }
            if (Sub.Original == *const anyopaque) {
                @compileLog(name);
            }
            table[index] = .{ name, .{
                .handler = &@field(Sub, handler_name),
                .original = @ptrCast(&@field(Sub.Original, decl.name)),
            } };
            index += 1;
        }
    }
    return std.StaticStringMap(Entry).initComptime(table);
}

fn intFromError(err: std.c.E) c_int {
    const value: c_int = @intFromEnum(err);
    return -value;
}<|MERGE_RESOLUTION|>--- conflicted
+++ resolved
@@ -4624,14 +4624,9 @@
             path: [:0]const u8,
             buffer: ?[]u8,
         };
-<<<<<<< HEAD
-        var temp_handle_mutex: std.Thread.Mutex = .{};
-        var temp_handle_list: std.ArrayList(TemporaryHandleInfo) = .{};
-=======
         var mutex: std.Thread.Mutex = .{};
-        var temp_handle_list: std.ArrayListUnmanaged(TemporaryHandleInfo) = .empty;
-        var unseekable_descriptor_list: std.ArrayListUnmanaged(c_int) = .empty;
->>>>>>> f384e3e0
+        var temp_handle_list: std.ArrayList(TemporaryHandleInfo) = .empty;
+        var unseekable_descriptor_list: std.ArrayList(c_int) = .empty;
 
         const fd_format_string = "\\\\??\\UNC\\dev\\fd\\{d}";
         const fd_path_prefix = fd_format_string[0 .. fd_format_string.len - 3];
