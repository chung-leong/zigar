import { PosixError } from '../constants.js';
import { mixin } from '../environment.js';
import { decodeText, isPromise, empty, defineProperty, defineValue } from '../utils.js';

const WA = WebAssembly;

var moduleLoading = mixin({
  init() {
    this.abandoned = false;
    this.destructors = [];
    {
      this.nextValueIndex = 1;
      this.valueMap = new Map();
      this.valueIndices = new Map();
      this.options = null;
      this.executable = null;
      this.instance = null;
      this.memory = null;
      this.table = null;
      this.initialTableLength = 0;
      this.exportedFunctions = null;
      this.customWASI = null;
    }
  },
  abandonModule() {
    if (!this.abandoned) {
      for (const destructor of this.destructors.reverse()) {
        destructor();
      }
      this.abandoned = true;
    }
  },
  ...({
    imports: {
      initialize: { argType: '' },
    },
    exports: {
      displayPanic: { argType: 'ii' },
    },

    getObjectIndex(object) {
      if (object != null) {
        let index = this.valueIndices.get(object);
        if (index === undefined) {
          index = this.nextValueIndex++;
          this.valueIndices.set(object, index);
          this.valueMap.set(index, object);
        }
        return index;
      } else {
        return 0;
      }
    },
    fromWebAssembly(type, arg) {
      switch (type) {
        case 'v':
        case 's': return this.valueMap.get(arg);
        case 'i': return arg;
        case 'b': return !!arg;
      }
    },
    toWebAssembly(type, arg) {
      switch (type) {
        case 'v':
        case 's': return this.getObjectIndex(arg);
        case 'i': return arg;
        case 'b': return arg ? 1 : 0;
      }
    },
    exportFunction(fn, argType = '', returnType = '', name) {
      if (!fn) {
        return () => {};
      }
      return (...args) => {
        args = args.map((arg, i) => this.fromWebAssembly(argType.charAt(i), arg));
        const retval = fn.apply(this, args);
        const retval2 = this.toWebAssembly(returnType, retval);
        return retval2;
      };
    },
    importFunction(fn, argType = '', returnType = '') {
      return (...args) => {
        args = args.map((arg, i) => this.toWebAssembly(argType.charAt(i), arg));
        const retval = fn.apply(this, args);
        return this.fromWebAssembly(returnType, retval);
      };
    },
    exportFunctions() {
      const imports = {};
      for (const [ name, { argType, returnType, alias } ] of Object.entries(this.exports)) {
        const fn = this[alias ?? name];
        if (fn) {
          imports[`_${name}`] = this.exportFunction(fn, argType, returnType, name);
        }
      }
      return imports;
    },
    importFunctions(exports) {
      if (!this.memory) {
        this.memory = exports.memory;
      }
      for (const [ name, { argType, returnType } ] of Object.entries(this.imports)) {
        const fn = exports[name];
        if (fn) {
          defineProperty(this, name, defineValue(this.importFunction(fn, argType, returnType)));
          this.destructors.push(() => this[name] = throwError);
        }
      }
    },
    async instantiateWebAssembly(source, options) {
      const {
        memoryInitial,
        memoryMax,
        tableInitial,
        multithreaded,
      } = this.options = options;
      const res = await source;
      const suffix = (res[Symbol.toStringTag] === 'Response') ? 'Streaming' : '';
      const f = WA['compile' + suffix];
      const executable = this.executable = await f(res);
      const functions = this.exportFunctions();
      const env = {}, wasi = {}, wasiPreview = {};
      const exports = this.exportedModules = { env, wasi, wasi_snapshot_preview1: wasiPreview };
      for (const { module, name, kind } of WA.Module.imports(executable)) {
        if (kind === 'function') {
          if (module === 'env') {
            env[name] = functions[name] ?? empty;
          } else if (module === 'wasi_snapshot_preview1') {
            wasiPreview[name] = this.getWASIHandler(name);
          } else if (module === 'wasi') {
            wasi[name] = this.getThreadHandler?.(name) ?? empty;
          }
        }
      }
<<<<<<< HEAD
      if (memoryInitial) {
        this.memory = env.memory = new w.Memory({
          initial: memoryInitial,
          maximum: memoryMax,
          shared: multithreaded,
        });
      }
      if (tableInitial) {
        this.table = env.__indirect_function_table = new w.Table({
          initial: tableInitial,
          element: 'anyfunc',
          shared: multithreaded,
        });
        this.initialTableLength = tableInitial;
      }
      return w.instantiate(executable, exports);
=======
      this.memory = env.memory = new WA.Memory({
        initial: memoryInitial,
        maximum: memoryMax,
        shared: multithreaded,
      });
      this.table = env.__indirect_function_table = new WA.Table({
        initial: tableInitial,
        element: 'anyfunc',
        shared: multithreaded,
      });
      this.initialTableLength = tableInitial;
      return WA.instantiate(executable, exports);
>>>>>>> 17fca6ba
    },
    loadModule(source, options) {
      return this.initPromise = (async () => {
        const instance = this.instance = await this.instantiateWebAssembly(source, options);
        this.importFunctions(instance.exports);
        this.initializeCustomWASI();
        this.initialize();
      })();
    },
    getWASIHandler(name) {
      const nameCamelized = name.replace(/_./g, m => m.charAt(1).toUpperCase());
      const handler = this[nameCamelized]?.bind?.(this);
      const eventName = this[nameCamelized + 'Event'];
      return (...args) => {
        const result = handler?.(...args) ?? PosixError.ENOTSUP;
        const onResult = (result) => {
          if (result === PosixError.ENOTSUP || result === PosixError.ENOTCAPABLE) {
            // the handler has is either missing or has declined to deal with it, 
            // try with the method from the programmer supplied WASI interface
            if (result === PosixError.ENOTSUP) {
              const custom = this.customWASI?.wasiImport?.[name];
              if (custom) {
                return custom(...args);
              }
            }
            // if we can't fallback onto a custom handler, explain the failure
            if (eventName) {
              console.error(`WASI method '${name}' requires the handling of the '${eventName}' event`);
            }
            return PosixError.ENOTSUP;
          }
          return result;
        };
        return isPromise(result) ? result.then(onResult) : onResult(result);
      };
    },
    setCustomWASI(wasi) {
      this.customWASI = wasi;
      if (this.instance) {
        this.initializeCustomWASI();
      }
    },
    initializeCustomWASI() {
      const wasi = this.customWASI;
      if (wasi) {
        // use a proxy to attach the memory object to the list of exports
        const exportsPlusMemory = { ...this.instance.exports, memory: this.memory };
        const instanceProxy = new Proxy(this.instance, {
          get(inst, name) {
            return (name === 'exports') ? exportsPlusMemory : inst[name];
          }
        });
        wasi.initialize?.(instanceProxy);
      }
    },
    displayPanic(address, len) {
      const array = new Uint8Array(this.memory.buffer, address, len);
      const msg = decodeText(array);
      console.error(`Zig panic: ${msg}`);
    },
  } ),
});

const throwError = () => { throw new Error(`Module was abandoned`) };

export { moduleLoading as default };<|MERGE_RESOLUTION|>--- conflicted
+++ resolved
@@ -1,6 +1,6 @@
 import { PosixError } from '../constants.js';
 import { mixin } from '../environment.js';
-import { decodeText, isPromise, empty, defineProperty, defineValue } from '../utils.js';
+import { decodeText, defineProperty, defineValue, empty, isPromise } from '../utils.js';
 
 const WA = WebAssembly;
 
@@ -132,7 +132,6 @@
           }
         }
       }
-<<<<<<< HEAD
       if (memoryInitial) {
         this.memory = env.memory = new w.Memory({
           initial: memoryInitial,
@@ -149,20 +148,6 @@
         this.initialTableLength = tableInitial;
       }
       return w.instantiate(executable, exports);
-=======
-      this.memory = env.memory = new WA.Memory({
-        initial: memoryInitial,
-        maximum: memoryMax,
-        shared: multithreaded,
-      });
-      this.table = env.__indirect_function_table = new WA.Table({
-        initial: tableInitial,
-        element: 'anyfunc',
-        shared: multithreaded,
-      });
-      this.initialTableLength = tableInitial;
-      return WA.instantiate(executable, exports);
->>>>>>> 17fca6ba
     },
     loadModule(source, options) {
       return this.initPromise = (async () => {
