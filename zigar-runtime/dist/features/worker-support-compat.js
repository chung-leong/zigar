import { mixin } from '../environment.js';
import { remove, isPromise } from '../utils.js';

let NodeWorker;

var workerSupport = mixin({
  init() {
    this.nextThreadId = 1;
    this.workers = [];
    {
      if (typeof(Worker) !== 'function') {
        import('node:worker_threads').then((m) => NodeWorker = m.Worker);
      }
    }
  },
  getThreadHandler(name) {
    switch (name) {
      case 'thread-spawn':
        if (typeof(window) === 'object' && !window.crossOriginIsolated) {
          console.warn(
            '%cHTML document is not cross-origin isolated %c\n\nWebAssembly multithreading in the browser is only possibly when %cwindow.crossOriginIsolated%c = true. Visit https://developer.mozilla.org/en-US/docs/Web/API/Window/crossOriginIsolated for information on how to enable it.',
            'color: red;font-size: 200%;font-weight:bold', '', 'background-color: lightgrey;font-weight:bold', ''
          );
        }
        return this.spawnThread.bind(this);
      case 'thread-cancel':
        return this.cancelThread.bind(this);
      case 'thread-address':
        return this.getThreadAddress.bind(this);
    }
  },
  spawnThread(taddr) {
    const tid = this.nextThreadId++;
    if (this.nextThreadId === 0x4000_0000) {
      this.nextThreadId = 1;
    }
    const worker = this.createWorker();
    worker.run(tid, taddr);
    return tid;
  },
  cancelThread(tid, raddr) {
    const worker = this.workers.find(w => w.tid === tid);
    if (worker) {
      if (!raddr) {
        // defer termination until thread reaches a cancellation point
        worker.canceled = true;
      } else {
        worker.end(true);
        // create a replacement worker that'll perform the thread clean-up
        const scab = this.createWorker();
        scab.clean(raddr);
      }
    }
  }, 
  getThreadAddress(tid) {
    const worker = this.workers.find(w => w.tid === tid);
    return worker.taddr;
  },
  createWorker() {
    const handler = (msg) => {
      switch (msg.type) {
        case 'call': {
          if (!worker.canceled) {
            const { module, name, args } = msg;        
            const fn = this.exportedModules[module]?.[name];
            // add a true argument to indicate that waiting is possible
            const result = fn?.(...args, true);
            const finish = (value) => worker.signal(1, value);
            if (isPromise(result)) {
              result.then(finish);
            } else {
              finish(result);
            }
          } else {
            // a deferred cancellation has occurred; set canceled to false so that debug print 
            // works during the clean-up process
            worker.canceled = false;
            worker.signal(2);
          }
        } break;
        case 'done': {
          worker.end();
        } break;
      }
    };
    let worker;
    if (typeof(Worker) === 'function') {
      // web worker
      const url = getWorkerURL();
      worker = new Worker(url, { name: 'zig' });
      worker.addEventListener('message', evt => handler(evt.data));
    }
    else {
      // Node.js worker-thread
      const code = getWorkerCode();
      worker = new NodeWorker(code, { eval: true });
      worker.on('message', handler);
    }
    // send WebAssembly start-up data
    const { executable, memory, options } = this;
    const futex = new Int32Array(new SharedArrayBuffer(8));      
    worker.postMessage({ type: 'start', executable, memory, options, futex });
    worker.signal = (response, result) => {
      if (Atomics.load(futex, 0) === 0) {
        Atomics.store(futex, 0, response);
        Atomics.store(futex, 1, result|0);
        Atomics.notify(futex, 0, 1);
      }
    };
    worker.run = (tid, taddr) => {
      worker.tid = tid;
      worker.taddr = taddr;
      worker.canceled = false;
      worker.postMessage({ type: 'run', tid, taddr });
    };
    worker.clean = (raddr) => {
      worker.postMessage({ type: 'clean', raddr });
    };
    worker.end = (force = false) => {
      if (force) {
        worker.terminate();
      } else {
        worker.postMessage({ type: 'end' });
      }
      remove(this.workers, worker);
    };
    this.workers.push(worker);
    return worker;
  },
});

function getWorkerCode() {
  const s = workerMain.toString();
  const si = s.indexOf('{') + 1;
  const ei = s.lastIndexOf('}');
  return s.slice(si, ei);
}

let workerURL;

function getWorkerURL() {
  if (!workerURL) {
    const code = getWorkerCode();
    workerURL = URL.createObjectURL(new Blob([ code ], { type: 'text/javascript' }));
  }
  return workerURL;
}

function workerMain() {
  const WA = WebAssembly;
  let port, instance;

  if (typeof(self) === 'object' || "node" !== 'node') {
    // web worker
    self.onmessage = (evt) => process(evt.data);
    port = self;
  } else {
    // Node.js worker-thread
    import(/* webpackIgnore: true */ 'node:worker_threads').then((module) => {
      port = module.parentPort;
      port.on('message', process);
    });
  }

  function process(msg) {
    switch (msg.type) {
      case 'start': {
        const { executable, memory, futex, options } = msg;
        const imports = { 
          env: { memory },
          wasi: {},
          wasi_snapshot_preview1: {},
        };
        const exit = () => { throw new Error('Exit') };
        for (const { module, name, kind } of WA.Module.imports(executable)) {
          const ns = imports[module];
          if (kind === 'function' && ns) {
            ns[name] = (name === 'proc_exit') ? exit : function(...args) {
              Atomics.store(futex, 0, 0);
              port.postMessage({ type: 'call', module, name, args });
              Atomics.wait(futex, 0, 0);
              if (Atomics.load(futex, 0) === 2) {
                // was canceled in the middle of a call; jump back jump back into Zig to execute 
                // cleanup routines and TLS destructors then exit
                instance.exports.wasi_thread_clean_deferred?.();
                exit();
              }
              return Atomics.load(futex, 1);
            };             
          }
        }
        if (options.tableInitial) {
          imports.env.__indirect_function_table = new WA.Table({
            initial: options.tableInitial,
            element: 'anyfunc',
          });
        }
        instance = new WA.Instance(executable, imports);
      } break;
      case 'run': {
        // catch thread termination exception
        try {
          instance.exports.wasi_thread_start(msg.tid, msg.taddr);
        } catch {
        }
        port.postMessage({ type: 'done' });
      } break;
      case 'clean': {
        try {
          instance.exports.wasi_thread_clean_async(msg.raddr);
        } catch {
        }
        port.postMessage({ type: 'done' });
      } break;
      case 'end': {
        port.close();
      } break;
    }
<<<<<<< HEAD
    const { tableInitial } = options;
    if (tableInitial) {
      env.__indirect_function_table = new w.Table({
        initial: tableInitial,
        element: 'anyfunc',
      });
    }
    const { exports } = new w.Instance(executable, imports);
    const { wasi_thread_start } = exports;
    wasi_thread_start(tid, arg);
    postMessage({ type: 'exit' });
    exit();
  }

  function createRouter(module, name) {
    const array = new Int32Array(new SharedArrayBuffer(8));
    return function(...args) {
      array[0] = 0;
      postMessage({ type: 'call', module, name, args, array });
      Atomics.wait(array, 0, 0);
      return array[1];
    };
=======
>>>>>>> 17fca6ba
  }
}

export { workerSupport as default };<|MERGE_RESOLUTION|>--- conflicted
+++ resolved
@@ -1,5 +1,5 @@
 import { mixin } from '../environment.js';
-import { remove, isPromise } from '../utils.js';
+import { isPromise, remove } from '../utils.js';
 
 let NodeWorker;
 
@@ -156,67 +156,29 @@
     port = self;
   } else {
     // Node.js worker-thread
-    import(/* webpackIgnore: true */ 'node:worker_threads').then((module) => {
-      port = module.parentPort;
-      port.on('message', process);
+    import(/* webpackIgnore: true */ 'worker_threads').then(({ parentPort, workerData }) => {
+      postMessage = msg => parentPort.postMessage(msg);
+      exit = () => process.exit();
+      run(workerData);
     });
   }
 
-  function process(msg) {
-    switch (msg.type) {
-      case 'start': {
-        const { executable, memory, futex, options } = msg;
-        const imports = { 
-          env: { memory },
-          wasi: {},
-          wasi_snapshot_preview1: {},
-        };
-        const exit = () => { throw new Error('Exit') };
-        for (const { module, name, kind } of WA.Module.imports(executable)) {
-          const ns = imports[module];
-          if (kind === 'function' && ns) {
-            ns[name] = (name === 'proc_exit') ? exit : function(...args) {
-              Atomics.store(futex, 0, 0);
-              port.postMessage({ type: 'call', module, name, args });
-              Atomics.wait(futex, 0, 0);
-              if (Atomics.load(futex, 0) === 2) {
-                // was canceled in the middle of a call; jump back jump back into Zig to execute 
-                // cleanup routines and TLS destructors then exit
-                instance.exports.wasi_thread_clean_deferred?.();
-                exit();
-              }
-              return Atomics.load(futex, 1);
-            };             
-          }
+  function run({ executable, memory, options, tid, arg }) {
+    const w = WebAssembly;
+    const env = { memory }, wasi = {}, wasiPreview = {};
+    const imports = { env, wasi, wasi_snapshot_preview1: wasiPreview };
+    for (const { module, name, kind } of w.Module.imports(executable)) {
+      if (kind === 'function') {
+        const f = createRouter(module, name);
+        if (module === 'env') {
+          env[name] = f;
+        } else if (module === 'wasi_snapshot_preview1') {
+          wasiPreview[name] = f;
+        } else if (module === 'wasi') {
+          wasi[name] = f;
         }
-        if (options.tableInitial) {
-          imports.env.__indirect_function_table = new WA.Table({
-            initial: options.tableInitial,
-            element: 'anyfunc',
-          });
-        }
-        instance = new WA.Instance(executable, imports);
-      } break;
-      case 'run': {
-        // catch thread termination exception
-        try {
-          instance.exports.wasi_thread_start(msg.tid, msg.taddr);
-        } catch {
-        }
-        port.postMessage({ type: 'done' });
-      } break;
-      case 'clean': {
-        try {
-          instance.exports.wasi_thread_clean_async(msg.raddr);
-        } catch {
-        }
-        port.postMessage({ type: 'done' });
-      } break;
-      case 'end': {
-        port.close();
-      } break;
-    }
-<<<<<<< HEAD
+      }
+    }
     const { tableInitial } = options;
     if (tableInitial) {
       env.__indirect_function_table = new w.Table({
@@ -239,8 +201,6 @@
       Atomics.wait(array, 0, 0);
       return array[1];
     };
-=======
->>>>>>> 17fca6ba
   }
 }
 
